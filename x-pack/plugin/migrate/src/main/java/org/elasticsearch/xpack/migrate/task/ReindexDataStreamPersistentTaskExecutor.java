/*
 * Copyright Elasticsearch B.V. and/or licensed to Elasticsearch B.V. under one
 * or more contributor license agreements. Licensed under the Elastic License
 * 2.0; you may not use this file except in compliance with the Elastic License
 * 2.0.
 */

package org.elasticsearch.xpack.migrate.task;

import org.elasticsearch.ElasticsearchException;
import org.elasticsearch.action.ActionListener;
import org.elasticsearch.action.admin.indices.rollover.RolloverAction;
import org.elasticsearch.action.admin.indices.rollover.RolloverRequest;
import org.elasticsearch.action.datastreams.GetDataStreamAction;
import org.elasticsearch.action.datastreams.ModifyDataStreamsAction;
import org.elasticsearch.action.support.CountDownActionListener;
import org.elasticsearch.action.support.master.AcknowledgedResponse;
import org.elasticsearch.client.internal.Client;
import org.elasticsearch.cluster.metadata.DataStream;
import org.elasticsearch.cluster.metadata.DataStreamAction;
import org.elasticsearch.cluster.service.ClusterService;
import org.elasticsearch.core.TimeValue;
import org.elasticsearch.index.Index;
import org.elasticsearch.persistent.AllocatedPersistentTask;
import org.elasticsearch.persistent.PersistentTaskState;
import org.elasticsearch.persistent.PersistentTasksCustomMetadata;
import org.elasticsearch.persistent.PersistentTasksExecutor;
import org.elasticsearch.tasks.TaskId;
import org.elasticsearch.threadpool.ThreadPool;
import org.elasticsearch.xpack.migrate.action.ReindexDataStreamIndexAction;

import java.util.ArrayList;
import java.util.Collections;
import java.util.List;
import java.util.Map;
import java.util.NoSuchElementException;

import static org.elasticsearch.xpack.core.deprecation.DeprecatedIndexPredicate.getReindexRequiredPredicate;

public class ReindexDataStreamPersistentTaskExecutor extends PersistentTasksExecutor<ReindexDataStreamTaskParams> {
    private static final TimeValue TASK_KEEP_ALIVE_TIME = TimeValue.timeValueDays(1);
    private final Client client;
    private final ClusterService clusterService;
    private final ThreadPool threadPool;

    public ReindexDataStreamPersistentTaskExecutor(Client client, ClusterService clusterService, String taskName, ThreadPool threadPool) {
        super(taskName, threadPool.generic());
        this.client = client;
        this.clusterService = clusterService;
        this.threadPool = threadPool;
    }

    @Override
    protected ReindexDataStreamTask createTask(
        long id,
        String type,
        String action,
        TaskId parentTaskId,
        PersistentTasksCustomMetadata.PersistentTask<ReindexDataStreamTaskParams> taskInProgress,
        Map<String, String> headers
    ) {
        ReindexDataStreamTaskParams params = taskInProgress.getParams();
        return new ReindexDataStreamTask(
            params.startTime(),
            params.totalIndices(),
            params.totalIndicesToBeUpgraded(),
            id,
            type,
            action,
            "id=" + taskInProgress.getId(),
            parentTaskId,
            headers
        );
    }

    @Override
    protected void nodeOperation(AllocatedPersistentTask task, ReindexDataStreamTaskParams params, PersistentTaskState state) {
        String sourceDataStream = params.getSourceDataStream();
        TaskId taskId = new TaskId(clusterService.localNode().getId(), task.getId());
        GetDataStreamAction.Request request = new GetDataStreamAction.Request(TimeValue.MAX_VALUE, new String[] { sourceDataStream });
        request.setParentTask(taskId);
        assert task instanceof ReindexDataStreamTask;
        final ReindexDataStreamTask reindexDataStreamTask = (ReindexDataStreamTask) task;
        ExecuteWithHeadersClient reindexClient = new ExecuteWithHeadersClient(client, params.headers());
        reindexClient.execute(GetDataStreamAction.INSTANCE, request, ActionListener.wrap(response -> {
            List<GetDataStreamAction.Response.DataStreamInfo> dataStreamInfos = response.getDataStreams();
            if (dataStreamInfos.size() == 1) {
                DataStream dataStream = dataStreamInfos.getFirst().getDataStream();
<<<<<<< HEAD
                if (getOldIndexVersionPredicate(clusterService.state().metadata().getProject()).test(dataStream.getWriteIndex())) {
=======
                if (getReindexRequiredPredicate(clusterService.state().metadata()).test(dataStream.getWriteIndex())) {
                    RolloverRequest rolloverRequest = new RolloverRequest(sourceDataStream, null);
                    rolloverRequest.setParentTask(taskId);
>>>>>>> 4d7f0e6f
                    reindexClient.execute(
                        RolloverAction.INSTANCE,
                        rolloverRequest,
                        ActionListener.wrap(
                            rolloverResponse -> reindexIndices(dataStream, reindexDataStreamTask, reindexClient, sourceDataStream, taskId),
                            e -> completeFailedPersistentTask(reindexDataStreamTask, e)
                        )
                    );
                } else {
                    reindexIndices(dataStream, reindexDataStreamTask, reindexClient, sourceDataStream, taskId);
                }
            } else {
                completeFailedPersistentTask(reindexDataStreamTask, new ElasticsearchException("data stream does not exist"));
            }
        }, exception -> completeFailedPersistentTask(reindexDataStreamTask, exception)));
    }

    private void reindexIndices(
        DataStream dataStream,
        ReindexDataStreamTask reindexDataStreamTask,
        ExecuteWithHeadersClient reindexClient,
        String sourceDataStream,
        TaskId parentTaskId
    ) {
        List<Index> indices = dataStream.getIndices();
<<<<<<< HEAD
        List<Index> indicesToBeReindexed = indices.stream()
            .filter(getOldIndexVersionPredicate(clusterService.state().metadata().getProject()))
            .toList();
=======
        List<Index> indicesToBeReindexed = indices.stream().filter(getReindexRequiredPredicate(clusterService.state().metadata())).toList();
>>>>>>> 4d7f0e6f
        reindexDataStreamTask.setPendingIndicesCount(indicesToBeReindexed.size());
        // The CountDownActionListener is 1 more than the number of indices so that the count is not 0 if we have no indices
        CountDownActionListener listener = new CountDownActionListener(indicesToBeReindexed.size() + 1, ActionListener.wrap(response1 -> {
            completeSuccessfulPersistentTask(reindexDataStreamTask);
        }, exception -> { completeFailedPersistentTask(reindexDataStreamTask, exception); }));
        List<Index> indicesRemaining = Collections.synchronizedList(new ArrayList<>(indicesToBeReindexed));
        final int maxConcurrentIndices = 1;
        for (int i = 0; i < maxConcurrentIndices; i++) {
            maybeProcessNextIndex(indicesRemaining, reindexDataStreamTask, reindexClient, sourceDataStream, listener, parentTaskId);
        }
        // This takes care of the additional latch count referenced above:
        listener.onResponse(null);
    }

    private void maybeProcessNextIndex(
        List<Index> indicesRemaining,
        ReindexDataStreamTask reindexDataStreamTask,
        ExecuteWithHeadersClient reindexClient,
        String sourceDataStream,
        CountDownActionListener listener,
        TaskId parentTaskId
    ) {
        if (indicesRemaining.isEmpty()) {
            return;
        }
        Index index;
        try {
            index = indicesRemaining.removeFirst();
        } catch (NoSuchElementException e) {
            return;
        }
        reindexDataStreamTask.incrementInProgressIndicesCount(index.getName());
        ReindexDataStreamIndexAction.Request reindexDataStreamIndexRequest = new ReindexDataStreamIndexAction.Request(index.getName());
        reindexDataStreamIndexRequest.setParentTask(parentTaskId);
        reindexClient.execute(ReindexDataStreamIndexAction.INSTANCE, reindexDataStreamIndexRequest, ActionListener.wrap(response1 -> {
            updateDataStream(sourceDataStream, index.getName(), response1.getDestIndex(), ActionListener.wrap(unused -> {
                reindexDataStreamTask.reindexSucceeded(index.getName());
                listener.onResponse(null);
                maybeProcessNextIndex(indicesRemaining, reindexDataStreamTask, reindexClient, sourceDataStream, listener, parentTaskId);
            }, exception -> {
                reindexDataStreamTask.reindexFailed(index.getName(), exception);
                listener.onResponse(null);
            }), reindexClient, parentTaskId);
        }, exception -> {
            reindexDataStreamTask.reindexFailed(index.getName(), exception);
            listener.onResponse(null);
        }));
    }

    private void updateDataStream(
        String dataStream,
        String oldIndex,
        String newIndex,
        ActionListener<Void> listener,
        ExecuteWithHeadersClient reindexClient,
        TaskId parentTaskId
    ) {
        ModifyDataStreamsAction.Request modifyDataStreamRequest = new ModifyDataStreamsAction.Request(
            TimeValue.MAX_VALUE,
            TimeValue.MAX_VALUE,
            List.of(DataStreamAction.removeBackingIndex(dataStream, oldIndex), DataStreamAction.addBackingIndex(dataStream, newIndex))
        );
        modifyDataStreamRequest.setParentTask(parentTaskId);
        reindexClient.execute(ModifyDataStreamsAction.INSTANCE, modifyDataStreamRequest, new ActionListener<>() {
            @Override
            public void onResponse(AcknowledgedResponse response) {
                listener.onResponse(null);
            }

            @Override
            public void onFailure(Exception e) {
                listener.onFailure(e);
            }
        });
    }

    private void completeSuccessfulPersistentTask(ReindexDataStreamTask persistentTask) {
        persistentTask.allReindexesCompleted(threadPool, getTimeToLive(persistentTask));
    }

    private void completeFailedPersistentTask(ReindexDataStreamTask persistentTask, Exception e) {
        persistentTask.taskFailed(threadPool, getTimeToLive(persistentTask), e);
    }

    private TimeValue getTimeToLive(ReindexDataStreamTask reindexDataStreamTask) {
        PersistentTasksCustomMetadata persistentTasksCustomMetadata = clusterService.state()
            .getMetadata()
            .getProject()
            .custom(PersistentTasksCustomMetadata.TYPE);
        PersistentTasksCustomMetadata.PersistentTask<?> persistentTask = persistentTasksCustomMetadata.getTask(
            reindexDataStreamTask.getPersistentTaskId()
        );
        if (persistentTask == null) {
            return TimeValue.timeValueMillis(0);
        }
        PersistentTaskState state = persistentTask.getState();
        final long completionTime;
        if (state == null) {
            completionTime = threadPool.absoluteTimeInMillis();
            reindexDataStreamTask.updatePersistentTaskState(
                new ReindexDataStreamPersistentTaskState(completionTime),
                ActionListener.noop()
            );
        } else {
            completionTime = ((ReindexDataStreamPersistentTaskState) state).completionTime();
        }
        return TimeValue.timeValueMillis(TASK_KEEP_ALIVE_TIME.millis() - (threadPool.absoluteTimeInMillis() - completionTime));
    }
}<|MERGE_RESOLUTION|>--- conflicted
+++ resolved
@@ -86,13 +86,9 @@
             List<GetDataStreamAction.Response.DataStreamInfo> dataStreamInfos = response.getDataStreams();
             if (dataStreamInfos.size() == 1) {
                 DataStream dataStream = dataStreamInfos.getFirst().getDataStream();
-<<<<<<< HEAD
-                if (getOldIndexVersionPredicate(clusterService.state().metadata().getProject()).test(dataStream.getWriteIndex())) {
-=======
-                if (getReindexRequiredPredicate(clusterService.state().metadata()).test(dataStream.getWriteIndex())) {
+                if (getReindexRequiredPredicate(clusterService.state().metadata().getProject()).test(dataStream.getWriteIndex())) {
                     RolloverRequest rolloverRequest = new RolloverRequest(sourceDataStream, null);
                     rolloverRequest.setParentTask(taskId);
->>>>>>> 4d7f0e6f
                     reindexClient.execute(
                         RolloverAction.INSTANCE,
                         rolloverRequest,
@@ -118,13 +114,9 @@
         TaskId parentTaskId
     ) {
         List<Index> indices = dataStream.getIndices();
-<<<<<<< HEAD
         List<Index> indicesToBeReindexed = indices.stream()
-            .filter(getOldIndexVersionPredicate(clusterService.state().metadata().getProject()))
+            .filter(getReindexRequiredPredicate(clusterService.state().metadata().getProject()))
             .toList();
-=======
-        List<Index> indicesToBeReindexed = indices.stream().filter(getReindexRequiredPredicate(clusterService.state().metadata())).toList();
->>>>>>> 4d7f0e6f
         reindexDataStreamTask.setPendingIndicesCount(indicesToBeReindexed.size());
         // The CountDownActionListener is 1 more than the number of indices so that the count is not 0 if we have no indices
         CountDownActionListener listener = new CountDownActionListener(indicesToBeReindexed.size() + 1, ActionListener.wrap(response1 -> {
