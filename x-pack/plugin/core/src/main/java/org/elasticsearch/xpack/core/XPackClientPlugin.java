/*
 * Copyright Elasticsearch B.V. and/or licensed to Elasticsearch B.V. under one
 * or more contributor license agreements. Licensed under the Elastic License;
 * you may not use this file except in compliance with the Elastic License.
 */
package org.elasticsearch.xpack.core;

import org.elasticsearch.action.ActionResponse;
import org.elasticsearch.action.ActionType;
import org.elasticsearch.cluster.ClusterState;
import org.elasticsearch.cluster.NamedDiff;
import org.elasticsearch.cluster.metadata.MetaData;
import org.elasticsearch.common.ParseField;
import org.elasticsearch.common.io.stream.NamedWriteableRegistry;
import org.elasticsearch.common.settings.Setting;
import org.elasticsearch.common.settings.Settings;
import org.elasticsearch.common.xcontent.NamedXContentRegistry;
import org.elasticsearch.license.DeleteLicenseAction;
import org.elasticsearch.license.GetBasicStatusAction;
import org.elasticsearch.license.GetLicenseAction;
import org.elasticsearch.license.GetTrialStatusAction;
import org.elasticsearch.license.LicenseService;
import org.elasticsearch.license.LicensesMetaData;
import org.elasticsearch.license.PostStartBasicAction;
import org.elasticsearch.license.PostStartTrialAction;
import org.elasticsearch.license.PutLicenseAction;
import org.elasticsearch.persistent.PersistentTaskParams;
import org.elasticsearch.persistent.PersistentTaskState;
import org.elasticsearch.plugins.ActionPlugin;
import org.elasticsearch.plugins.NetworkPlugin;
import org.elasticsearch.plugins.Plugin;
import org.elasticsearch.tasks.Task;
import org.elasticsearch.xpack.ccr.CCRInfoTransportAction;
import org.elasticsearch.xpack.core.action.XPackInfoAction;
import org.elasticsearch.xpack.core.action.XPackUsageAction;
import org.elasticsearch.xpack.core.analytics.AnalyticsFeatureSetUsage;
import org.elasticsearch.xpack.core.beats.BeatsFeatureSetUsage;
import org.elasticsearch.xpack.core.ccr.AutoFollowMetadata;
import org.elasticsearch.xpack.core.deprecation.DeprecationInfoAction;
import org.elasticsearch.xpack.core.enrich.EnrichFeatureSetUsage;
import org.elasticsearch.xpack.core.flattened.FlattenedFeatureSetUsage;
import org.elasticsearch.xpack.core.frozen.FrozenIndicesFeatureSetUsage;
import org.elasticsearch.xpack.core.frozen.action.FreezeIndexAction;
import org.elasticsearch.xpack.core.graph.GraphFeatureSetUsage;
import org.elasticsearch.xpack.core.graph.action.GraphExploreAction;
import org.elasticsearch.xpack.core.ilm.AllocateAction;
import org.elasticsearch.xpack.core.ilm.DeleteAction;
import org.elasticsearch.xpack.core.ilm.ForceMergeAction;
import org.elasticsearch.xpack.core.ilm.FreezeAction;
import org.elasticsearch.xpack.core.ilm.IndexLifecycleFeatureSetUsage;
import org.elasticsearch.xpack.core.ilm.IndexLifecycleMetadata;
import org.elasticsearch.xpack.core.ilm.LifecycleAction;
import org.elasticsearch.xpack.core.ilm.LifecycleType;
import org.elasticsearch.xpack.core.ilm.ReadOnlyAction;
import org.elasticsearch.xpack.core.ilm.RolloverAction;
import org.elasticsearch.xpack.core.ilm.SetPriorityAction;
import org.elasticsearch.xpack.core.ilm.ShrinkAction;
import org.elasticsearch.xpack.core.ilm.WaitForSnapshotAction;
import org.elasticsearch.xpack.core.ilm.TimeseriesLifecycleType;
import org.elasticsearch.xpack.core.ilm.UnfollowAction;
import org.elasticsearch.xpack.core.ilm.action.DeleteLifecycleAction;
import org.elasticsearch.xpack.core.ilm.action.ExplainLifecycleAction;
import org.elasticsearch.xpack.core.ilm.action.GetLifecycleAction;
import org.elasticsearch.xpack.core.ilm.action.MoveToStepAction;
import org.elasticsearch.xpack.core.ilm.action.PutLifecycleAction;
import org.elasticsearch.xpack.core.ilm.action.RemoveIndexLifecyclePolicyAction;
import org.elasticsearch.xpack.core.ilm.action.RetryAction;
import org.elasticsearch.xpack.core.logstash.LogstashFeatureSetUsage;
import org.elasticsearch.xpack.core.ml.MachineLearningFeatureSetUsage;
import org.elasticsearch.xpack.core.ml.MlMetadata;
import org.elasticsearch.xpack.core.ml.MlTasks;
import org.elasticsearch.xpack.core.ml.action.CloseJobAction;
import org.elasticsearch.xpack.core.ml.action.DeleteCalendarAction;
import org.elasticsearch.xpack.core.ml.action.DeleteCalendarEventAction;
import org.elasticsearch.xpack.core.ml.action.DeleteDataFrameAnalyticsAction;
import org.elasticsearch.xpack.core.ml.action.DeleteDatafeedAction;
import org.elasticsearch.xpack.core.ml.action.DeleteExpiredDataAction;
import org.elasticsearch.xpack.core.ml.action.DeleteFilterAction;
import org.elasticsearch.xpack.core.ml.action.DeleteForecastAction;
import org.elasticsearch.xpack.core.ml.action.DeleteJobAction;
import org.elasticsearch.xpack.core.ml.action.DeleteModelSnapshotAction;
import org.elasticsearch.xpack.core.ml.action.DeleteTrainedModelAction;
import org.elasticsearch.xpack.core.ml.action.EvaluateDataFrameAction;
import org.elasticsearch.xpack.core.ml.action.ExplainDataFrameAnalyticsAction;
import org.elasticsearch.xpack.core.ml.action.FinalizeJobExecutionAction;
import org.elasticsearch.xpack.core.ml.action.FindFileStructureAction;
import org.elasticsearch.xpack.core.ml.action.FlushJobAction;
import org.elasticsearch.xpack.core.ml.action.ForecastJobAction;
import org.elasticsearch.xpack.core.ml.action.GetBucketsAction;
import org.elasticsearch.xpack.core.ml.action.GetCalendarEventsAction;
import org.elasticsearch.xpack.core.ml.action.GetCalendarsAction;
import org.elasticsearch.xpack.core.ml.action.GetCategoriesAction;
import org.elasticsearch.xpack.core.ml.action.GetDataFrameAnalyticsAction;
import org.elasticsearch.xpack.core.ml.action.GetDataFrameAnalyticsStatsAction;
import org.elasticsearch.xpack.core.ml.action.GetDatafeedsAction;
import org.elasticsearch.xpack.core.ml.action.GetDatafeedsStatsAction;
import org.elasticsearch.xpack.core.ml.action.GetFiltersAction;
import org.elasticsearch.xpack.core.ml.action.GetInfluencersAction;
import org.elasticsearch.xpack.core.ml.action.GetJobsAction;
import org.elasticsearch.xpack.core.ml.action.GetJobsStatsAction;
import org.elasticsearch.xpack.core.ml.action.GetModelSnapshotsAction;
import org.elasticsearch.xpack.core.ml.action.GetOverallBucketsAction;
import org.elasticsearch.xpack.core.ml.action.GetRecordsAction;
import org.elasticsearch.xpack.core.ml.action.GetTrainedModelsAction;
import org.elasticsearch.xpack.core.ml.action.GetTrainedModelsStatsAction;
import org.elasticsearch.xpack.core.ml.action.InternalInferModelAction;
import org.elasticsearch.xpack.core.ml.action.IsolateDatafeedAction;
import org.elasticsearch.xpack.core.ml.action.KillProcessAction;
import org.elasticsearch.xpack.core.ml.action.MlInfoAction;
import org.elasticsearch.xpack.core.ml.action.OpenJobAction;
import org.elasticsearch.xpack.core.ml.action.PersistJobAction;
import org.elasticsearch.xpack.core.ml.action.PostCalendarEventsAction;
import org.elasticsearch.xpack.core.ml.action.PostDataAction;
import org.elasticsearch.xpack.core.ml.action.PreviewDatafeedAction;
import org.elasticsearch.xpack.core.ml.action.PutCalendarAction;
import org.elasticsearch.xpack.core.ml.action.PutDataFrameAnalyticsAction;
import org.elasticsearch.xpack.core.ml.action.PutDatafeedAction;
import org.elasticsearch.xpack.core.ml.action.PutFilterAction;
import org.elasticsearch.xpack.core.ml.action.PutJobAction;
import org.elasticsearch.xpack.core.ml.action.PutTrainedModelAction;
import org.elasticsearch.xpack.core.ml.action.RevertModelSnapshotAction;
import org.elasticsearch.xpack.core.ml.action.SetUpgradeModeAction;
import org.elasticsearch.xpack.core.ml.action.StartDataFrameAnalyticsAction;
import org.elasticsearch.xpack.core.ml.action.StartDatafeedAction;
import org.elasticsearch.xpack.core.ml.action.StopDatafeedAction;
import org.elasticsearch.xpack.core.ml.action.UpdateCalendarJobAction;
import org.elasticsearch.xpack.core.ml.action.UpdateDatafeedAction;
import org.elasticsearch.xpack.core.ml.action.UpdateFilterAction;
import org.elasticsearch.xpack.core.ml.action.UpdateJobAction;
import org.elasticsearch.xpack.core.ml.action.UpdateModelSnapshotAction;
import org.elasticsearch.xpack.core.ml.action.UpdateProcessAction;
import org.elasticsearch.xpack.core.ml.action.ValidateDetectorAction;
import org.elasticsearch.xpack.core.ml.action.ValidateJobConfigAction;
import org.elasticsearch.xpack.core.ml.datafeed.DatafeedState;
import org.elasticsearch.xpack.core.ml.dataframe.DataFrameAnalyticsTaskState;
import org.elasticsearch.xpack.core.ml.dataframe.analyses.Classification;
import org.elasticsearch.xpack.core.ml.dataframe.analyses.DataFrameAnalysis;
import org.elasticsearch.xpack.core.ml.dataframe.analyses.OutlierDetection;
import org.elasticsearch.xpack.core.ml.dataframe.analyses.Regression;
import org.elasticsearch.xpack.core.ml.dataframe.evaluation.MlEvaluationNamedXContentProvider;
import org.elasticsearch.xpack.core.ml.inference.preprocessing.CustomWordEmbedding;
import org.elasticsearch.xpack.core.ml.inference.preprocessing.FrequencyEncoding;
import org.elasticsearch.xpack.core.ml.inference.preprocessing.OneHotEncoding;
import org.elasticsearch.xpack.core.ml.inference.preprocessing.PreProcessor;
import org.elasticsearch.xpack.core.ml.inference.preprocessing.TargetMeanEncoding;
import org.elasticsearch.xpack.core.ml.inference.results.ClassificationInferenceResults;
import org.elasticsearch.xpack.core.ml.inference.results.InferenceResults;
import org.elasticsearch.xpack.core.ml.inference.results.RegressionInferenceResults;
import org.elasticsearch.xpack.core.ml.inference.trainedmodel.ClassificationConfig;
import org.elasticsearch.xpack.core.ml.inference.trainedmodel.InferenceConfig;
import org.elasticsearch.xpack.core.ml.inference.trainedmodel.RegressionConfig;
import org.elasticsearch.xpack.core.ml.inference.trainedmodel.TrainedModel;
import org.elasticsearch.xpack.core.ml.inference.trainedmodel.ensemble.Ensemble;
import org.elasticsearch.xpack.core.ml.inference.trainedmodel.ensemble.LogisticRegression;
import org.elasticsearch.xpack.core.ml.inference.trainedmodel.ensemble.OutputAggregator;
import org.elasticsearch.xpack.core.ml.inference.trainedmodel.ensemble.WeightedMode;
import org.elasticsearch.xpack.core.ml.inference.trainedmodel.ensemble.WeightedSum;
import org.elasticsearch.xpack.core.ml.inference.trainedmodel.langident.LangIdentNeuralNetwork;
import org.elasticsearch.xpack.core.ml.inference.trainedmodel.tree.Tree;
import org.elasticsearch.xpack.core.ml.job.config.JobTaskState;
import org.elasticsearch.xpack.core.monitoring.MonitoringFeatureSetUsage;
import org.elasticsearch.xpack.core.rollup.RollupFeatureSetUsage;
import org.elasticsearch.xpack.core.rollup.RollupField;
import org.elasticsearch.xpack.core.rollup.action.DeleteRollupJobAction;
import org.elasticsearch.xpack.core.rollup.action.GetRollupCapsAction;
import org.elasticsearch.xpack.core.rollup.action.GetRollupJobsAction;
import org.elasticsearch.xpack.core.rollup.action.PutRollupJobAction;
import org.elasticsearch.xpack.core.rollup.action.RollupSearchAction;
import org.elasticsearch.xpack.core.rollup.action.StartRollupJobAction;
import org.elasticsearch.xpack.core.rollup.action.StopRollupJobAction;
import org.elasticsearch.xpack.core.rollup.job.RollupJob;
import org.elasticsearch.xpack.core.rollup.job.RollupJobStatus;
import org.elasticsearch.xpack.core.security.SecurityFeatureSetUsage;
import org.elasticsearch.xpack.core.security.action.CreateApiKeyAction;
import org.elasticsearch.xpack.core.security.action.GetApiKeyAction;
import org.elasticsearch.xpack.core.security.action.InvalidateApiKeyAction;
import org.elasticsearch.xpack.core.security.action.realm.ClearRealmCacheAction;
import org.elasticsearch.xpack.core.security.action.role.ClearRolesCacheAction;
import org.elasticsearch.xpack.core.security.action.role.DeleteRoleAction;
import org.elasticsearch.xpack.core.security.action.role.GetRolesAction;
import org.elasticsearch.xpack.core.security.action.role.PutRoleAction;
import org.elasticsearch.xpack.core.security.action.rolemapping.DeleteRoleMappingAction;
import org.elasticsearch.xpack.core.security.action.rolemapping.GetRoleMappingsAction;
import org.elasticsearch.xpack.core.security.action.rolemapping.PutRoleMappingAction;
import org.elasticsearch.xpack.core.security.action.token.CreateTokenAction;
import org.elasticsearch.xpack.core.security.action.token.InvalidateTokenAction;
import org.elasticsearch.xpack.core.security.action.token.RefreshTokenAction;
import org.elasticsearch.xpack.core.security.action.user.AuthenticateAction;
import org.elasticsearch.xpack.core.security.action.user.ChangePasswordAction;
import org.elasticsearch.xpack.core.security.action.user.DeleteUserAction;
import org.elasticsearch.xpack.core.security.action.user.GetUsersAction;
import org.elasticsearch.xpack.core.security.action.user.HasPrivilegesAction;
import org.elasticsearch.xpack.core.security.action.user.PutUserAction;
import org.elasticsearch.xpack.core.security.action.user.SetEnabledAction;
import org.elasticsearch.xpack.core.security.authc.TokenMetaData;
import org.elasticsearch.xpack.core.security.authc.support.mapper.expressiondsl.AllExpression;
import org.elasticsearch.xpack.core.security.authc.support.mapper.expressiondsl.AnyExpression;
import org.elasticsearch.xpack.core.security.authc.support.mapper.expressiondsl.ExceptExpression;
import org.elasticsearch.xpack.core.security.authc.support.mapper.expressiondsl.FieldExpression;
import org.elasticsearch.xpack.core.security.authc.support.mapper.expressiondsl.RoleMapperExpression;
import org.elasticsearch.xpack.core.security.authz.privilege.ConfigurableClusterPrivilege;
import org.elasticsearch.xpack.core.security.authz.privilege.ConfigurableClusterPrivileges;
import org.elasticsearch.xpack.core.slm.SLMFeatureSetUsage;
import org.elasticsearch.xpack.core.slm.SnapshotLifecycleMetadata;
import org.elasticsearch.xpack.core.slm.action.DeleteSnapshotLifecycleAction;
import org.elasticsearch.xpack.core.slm.action.ExecuteSnapshotLifecycleAction;
import org.elasticsearch.xpack.core.slm.action.GetSnapshotLifecycleAction;
import org.elasticsearch.xpack.core.slm.action.GetSnapshotLifecycleStatsAction;
import org.elasticsearch.xpack.core.slm.action.PutSnapshotLifecycleAction;
import org.elasticsearch.xpack.core.spatial.SpatialFeatureSetUsage;
import org.elasticsearch.xpack.core.sql.SqlFeatureSetUsage;
import org.elasticsearch.xpack.core.ssl.action.GetCertificateInfoAction;
import org.elasticsearch.xpack.core.transform.TransformFeatureSetUsage;
import org.elasticsearch.xpack.core.transform.TransformField;
import org.elasticsearch.xpack.core.transform.action.DeleteTransformAction;
import org.elasticsearch.xpack.core.transform.action.GetTransformAction;
import org.elasticsearch.xpack.core.transform.action.GetTransformStatsAction;
import org.elasticsearch.xpack.core.transform.action.PreviewTransformAction;
import org.elasticsearch.xpack.core.transform.action.PutTransformAction;
import org.elasticsearch.xpack.core.transform.action.StartTransformAction;
import org.elasticsearch.xpack.core.transform.action.StopTransformAction;
import org.elasticsearch.xpack.core.transform.transforms.SyncConfig;
import org.elasticsearch.xpack.core.transform.transforms.TimeSyncConfig;
import org.elasticsearch.xpack.core.transform.transforms.TransformState;
import org.elasticsearch.xpack.core.transform.transforms.TransformTaskParams;
import org.elasticsearch.xpack.core.upgrade.actions.IndexUpgradeAction;
import org.elasticsearch.xpack.core.upgrade.actions.IndexUpgradeInfoAction;
import org.elasticsearch.xpack.core.vectors.VectorsFeatureSetUsage;
import org.elasticsearch.xpack.core.votingonly.VotingOnlyNodeFeatureSetUsage;
import org.elasticsearch.xpack.core.watcher.WatcherFeatureSetUsage;
import org.elasticsearch.xpack.core.watcher.WatcherMetaData;
import org.elasticsearch.xpack.core.watcher.transport.actions.ack.AckWatchAction;
import org.elasticsearch.xpack.core.watcher.transport.actions.activate.ActivateWatchAction;
import org.elasticsearch.xpack.core.watcher.transport.actions.delete.DeleteWatchAction;
import org.elasticsearch.xpack.core.watcher.transport.actions.execute.ExecuteWatchAction;
import org.elasticsearch.xpack.core.watcher.transport.actions.get.GetWatchAction;
import org.elasticsearch.xpack.core.watcher.transport.actions.put.PutWatchAction;
import org.elasticsearch.xpack.core.watcher.transport.actions.service.WatcherServiceAction;
import org.elasticsearch.xpack.core.watcher.transport.actions.stats.WatcherStatsAction;

import java.util.ArrayList;
import java.util.Arrays;
import java.util.List;
import java.util.Optional;
import java.util.stream.Stream;

import static java.util.stream.Collectors.toList;

// TODO: merge this into XPackPlugin
public class XPackClientPlugin extends Plugin implements ActionPlugin, NetworkPlugin {

    static Optional<String> X_PACK_FEATURE = Optional.of("x-pack");

    private final Settings settings;

    public XPackClientPlugin(final Settings settings) {
        this.settings = settings;
    }

    @Override
    public List<Setting<?>> getSettings() {
        ArrayList<Setting<?>> settings = new ArrayList<>();
        // the only licensing one
        settings.add(Setting.groupSetting("license.", Setting.Property.NodeScope));

        //TODO split these settings up
        settings.addAll(XPackSettings.getAllSettings());

        settings.add(LicenseService.SELF_GENERATED_LICENSE_TYPE);
        settings.add(LicenseService.ALLOWED_LICENSE_TYPES_SETTING);

        // we add the `xpack.version` setting to all internal indices
        settings.add(Setting.simpleString("index.xpack.version", Setting.Property.IndexScope));

        return settings;
    }

    @Override
    public List<ActionType<? extends ActionResponse>> getClientActions() {
        return Arrays.asList(
                // deprecation
                DeprecationInfoAction.INSTANCE,
                // graph
                GraphExploreAction.INSTANCE,
                // ML
                GetJobsAction.INSTANCE,
                GetJobsStatsAction.INSTANCE,
                MlInfoAction.INSTANCE,
                PutJobAction.INSTANCE,
                UpdateJobAction.INSTANCE,
                DeleteJobAction.INSTANCE,
                OpenJobAction.INSTANCE,
                GetFiltersAction.INSTANCE,
                PutFilterAction.INSTANCE,
                UpdateFilterAction.INSTANCE,
                DeleteFilterAction.INSTANCE,
                KillProcessAction.INSTANCE,
                GetBucketsAction.INSTANCE,
                GetInfluencersAction.INSTANCE,
                GetOverallBucketsAction.INSTANCE,
                GetRecordsAction.INSTANCE,
                PostDataAction.INSTANCE,
                CloseJobAction.INSTANCE,
                FinalizeJobExecutionAction.INSTANCE,
                FlushJobAction.INSTANCE,
                ValidateDetectorAction.INSTANCE,
                ValidateJobConfigAction.INSTANCE,
                GetCategoriesAction.INSTANCE,
                GetModelSnapshotsAction.INSTANCE,
                RevertModelSnapshotAction.INSTANCE,
                UpdateModelSnapshotAction.INSTANCE,
                GetDatafeedsAction.INSTANCE,
                GetDatafeedsStatsAction.INSTANCE,
                PutDatafeedAction.INSTANCE,
                UpdateDatafeedAction.INSTANCE,
                DeleteDatafeedAction.INSTANCE,
                PreviewDatafeedAction.INSTANCE,
                StartDatafeedAction.INSTANCE,
                StopDatafeedAction.INSTANCE,
                IsolateDatafeedAction.INSTANCE,
                DeleteModelSnapshotAction.INSTANCE,
                UpdateProcessAction.INSTANCE,
                DeleteExpiredDataAction.INSTANCE,
                ForecastJobAction.INSTANCE,
                DeleteForecastAction.INSTANCE,
                GetCalendarsAction.INSTANCE,
                PutCalendarAction.INSTANCE,
                DeleteCalendarAction.INSTANCE,
                DeleteCalendarEventAction.INSTANCE,
                UpdateCalendarJobAction.INSTANCE,
                GetCalendarEventsAction.INSTANCE,
                PostCalendarEventsAction.INSTANCE,
                PersistJobAction.INSTANCE,
                FindFileStructureAction.INSTANCE,
                SetUpgradeModeAction.INSTANCE,
                PutDataFrameAnalyticsAction.INSTANCE,
                GetDataFrameAnalyticsAction.INSTANCE,
                GetDataFrameAnalyticsStatsAction.INSTANCE,
                DeleteDataFrameAnalyticsAction.INSTANCE,
                StartDataFrameAnalyticsAction.INSTANCE,
                EvaluateDataFrameAction.INSTANCE,
                ExplainDataFrameAnalyticsAction.INSTANCE,
                InternalInferModelAction.INSTANCE,
                GetTrainedModelsAction.INSTANCE,
                DeleteTrainedModelAction.INSTANCE,
                GetTrainedModelsStatsAction.INSTANCE,
                PutTrainedModelAction.INSTANCE,
                // security
                ClearRealmCacheAction.INSTANCE,
                ClearRolesCacheAction.INSTANCE,
                GetUsersAction.INSTANCE,
                PutUserAction.INSTANCE,
                DeleteUserAction.INSTANCE,
                GetRolesAction.INSTANCE,
                PutRoleAction.INSTANCE,
                DeleteRoleAction.INSTANCE,
                ChangePasswordAction.INSTANCE,
                AuthenticateAction.INSTANCE,
                SetEnabledAction.INSTANCE,
                HasPrivilegesAction.INSTANCE,
                GetRoleMappingsAction.INSTANCE,
                PutRoleMappingAction.INSTANCE,
                DeleteRoleMappingAction.INSTANCE,
                CreateTokenAction.INSTANCE,
                InvalidateTokenAction.INSTANCE,
                GetCertificateInfoAction.INSTANCE,
                RefreshTokenAction.INSTANCE,
                CreateApiKeyAction.INSTANCE,
                InvalidateApiKeyAction.INSTANCE,
                GetApiKeyAction.INSTANCE,
                // upgrade
                IndexUpgradeInfoAction.INSTANCE,
                IndexUpgradeAction.INSTANCE,
                // watcher
                PutWatchAction.INSTANCE,
                DeleteWatchAction.INSTANCE,
                GetWatchAction.INSTANCE,
                WatcherStatsAction.INSTANCE,
                AckWatchAction.INSTANCE,
                ActivateWatchAction.INSTANCE,
                WatcherServiceAction.INSTANCE,
                ExecuteWatchAction.INSTANCE,
                // license
                PutLicenseAction.INSTANCE,
                GetLicenseAction.INSTANCE,
                DeleteLicenseAction.INSTANCE,
                PostStartTrialAction.INSTANCE,
                GetTrialStatusAction.INSTANCE,
                PostStartBasicAction.INSTANCE,
                GetBasicStatusAction.INSTANCE,
                // x-pack
                XPackInfoAction.INSTANCE,
                XPackUsageAction.INSTANCE,
                // rollup
                RollupSearchAction.INSTANCE,
                PutRollupJobAction.INSTANCE,
                StartRollupJobAction.INSTANCE,
                StopRollupJobAction.INSTANCE,
                DeleteRollupJobAction.INSTANCE,
                GetRollupJobsAction.INSTANCE,
                GetRollupCapsAction.INSTANCE,
                // ILM
                DeleteLifecycleAction.INSTANCE,
                GetLifecycleAction.INSTANCE,
                PutLifecycleAction.INSTANCE,
                ExplainLifecycleAction.INSTANCE,
                RemoveIndexLifecyclePolicyAction.INSTANCE,
                MoveToStepAction.INSTANCE,
                RetryAction.INSTANCE,
                PutSnapshotLifecycleAction.INSTANCE,
                GetSnapshotLifecycleAction.INSTANCE,
                DeleteSnapshotLifecycleAction.INSTANCE,
                ExecuteSnapshotLifecycleAction.INSTANCE,
                GetSnapshotLifecycleStatsAction.INSTANCE,
                // Freeze
                FreezeIndexAction.INSTANCE,
                // Data Frame
                PutTransformAction.INSTANCE,
                StartTransformAction.INSTANCE,
                StopTransformAction.INSTANCE,
                DeleteTransformAction.INSTANCE,
                GetTransformAction.INSTANCE,
                GetTransformStatsAction.INSTANCE,
                PreviewTransformAction.INSTANCE
        );
    }

    @Override
    public List<NamedWriteableRegistry.Entry> getNamedWriteables() {
        return Stream.concat(
            Arrays.asList(
                // graph
                new NamedWriteableRegistry.Entry(XPackFeatureSet.Usage.class, XPackField.GRAPH, GraphFeatureSetUsage::new),
                // logstash
                new NamedWriteableRegistry.Entry(XPackFeatureSet.Usage.class, XPackField.LOGSTASH, LogstashFeatureSetUsage::new),
                // beats
                new NamedWriteableRegistry.Entry(XPackFeatureSet.Usage.class, XPackField.BEATS, BeatsFeatureSetUsage::new),
                // ML - Custom metadata
                new NamedWriteableRegistry.Entry(MetaData.Custom.class, "ml", MlMetadata::new),
                new NamedWriteableRegistry.Entry(NamedDiff.class, "ml", MlMetadata.MlMetadataDiff::new),
                // ML - Persistent action requests
                new NamedWriteableRegistry.Entry(PersistentTaskParams.class, MlTasks.DATAFEED_TASK_NAME,
                        StartDatafeedAction.DatafeedParams::new),
                new NamedWriteableRegistry.Entry(PersistentTaskParams.class, MlTasks.JOB_TASK_NAME,
                        OpenJobAction.JobParams::new),
                new NamedWriteableRegistry.Entry(PersistentTaskParams.class, MlTasks.DATA_FRAME_ANALYTICS_TASK_NAME,
                    StartDataFrameAnalyticsAction.TaskParams::new),
                // ML - Task states
                new NamedWriteableRegistry.Entry(PersistentTaskState.class, JobTaskState.NAME, JobTaskState::new),
                new NamedWriteableRegistry.Entry(PersistentTaskState.class, DatafeedState.NAME, DatafeedState::fromStream),
                new NamedWriteableRegistry.Entry(PersistentTaskState.class, DataFrameAnalyticsTaskState.NAME,
                    DataFrameAnalyticsTaskState::new),
                new NamedWriteableRegistry.Entry(XPackFeatureSet.Usage.class, XPackField.MACHINE_LEARNING,
                        MachineLearningFeatureSetUsage::new),
                // ML - Data frame analytics
                new NamedWriteableRegistry.Entry(DataFrameAnalysis.class, OutlierDetection.NAME.getPreferredName(), OutlierDetection::new),
                new NamedWriteableRegistry.Entry(DataFrameAnalysis.class, Regression.NAME.getPreferredName(), Regression::new),
                new NamedWriteableRegistry.Entry(DataFrameAnalysis.class, Classification.NAME.getPreferredName(), Classification::new),
                // ML - Inference preprocessing
                new NamedWriteableRegistry.Entry(PreProcessor.class, FrequencyEncoding.NAME.getPreferredName(), FrequencyEncoding::new),
                new NamedWriteableRegistry.Entry(PreProcessor.class, OneHotEncoding.NAME.getPreferredName(), OneHotEncoding::new),
                new NamedWriteableRegistry.Entry(PreProcessor.class, TargetMeanEncoding.NAME.getPreferredName(), TargetMeanEncoding::new),
                new NamedWriteableRegistry.Entry(PreProcessor.class, CustomWordEmbedding.NAME.getPreferredName(), CustomWordEmbedding::new),
                // ML - Inference models
                new NamedWriteableRegistry.Entry(TrainedModel.class, Tree.NAME.getPreferredName(), Tree::new),
                new NamedWriteableRegistry.Entry(TrainedModel.class, Ensemble.NAME.getPreferredName(), Ensemble::new),
                new NamedWriteableRegistry.Entry(TrainedModel.class,
                    LangIdentNeuralNetwork.NAME.getPreferredName(),
                    LangIdentNeuralNetwork::new),
                // ML - Inference aggregators
                new NamedWriteableRegistry.Entry(OutputAggregator.class, WeightedSum.NAME.getPreferredName(), WeightedSum::new),
                new NamedWriteableRegistry.Entry(OutputAggregator.class, WeightedMode.NAME.getPreferredName(), WeightedMode::new),
                new NamedWriteableRegistry.Entry(OutputAggregator.class,
                    LogisticRegression.NAME.getPreferredName(),
                    LogisticRegression::new),
                // ML - Inference Results
                new NamedWriteableRegistry.Entry(InferenceResults.class,
                    ClassificationInferenceResults.NAME,
                    ClassificationInferenceResults::new),
                new NamedWriteableRegistry.Entry(InferenceResults.class,
                    RegressionInferenceResults.NAME,
                    RegressionInferenceResults::new),
                // ML - Inference Configuration
                new NamedWriteableRegistry.Entry(InferenceConfig.class, ClassificationConfig.NAME, ClassificationConfig::new),
                new NamedWriteableRegistry.Entry(InferenceConfig.class, RegressionConfig.NAME, RegressionConfig::new),

                // monitoring
                new NamedWriteableRegistry.Entry(XPackFeatureSet.Usage.class, XPackField.MONITORING, MonitoringFeatureSetUsage::new),
                // security
                new NamedWriteableRegistry.Entry(ClusterState.Custom.class, TokenMetaData.TYPE, TokenMetaData::new),
                new NamedWriteableRegistry.Entry(NamedDiff.class, TokenMetaData.TYPE, TokenMetaData::readDiffFrom),
                new NamedWriteableRegistry.Entry(XPackFeatureSet.Usage.class, XPackField.SECURITY, SecurityFeatureSetUsage::new),
                // security : conditional privileges
                new NamedWriteableRegistry.Entry(ConfigurableClusterPrivilege.class,
                    ConfigurableClusterPrivileges.ManageApplicationPrivileges.WRITEABLE_NAME,
                    ConfigurableClusterPrivileges.ManageApplicationPrivileges::createFrom),
                // security : role-mappings
                new NamedWriteableRegistry.Entry(RoleMapperExpression.class, AllExpression.NAME, AllExpression::new),
                new NamedWriteableRegistry.Entry(RoleMapperExpression.class, AnyExpression.NAME, AnyExpression::new),
                new NamedWriteableRegistry.Entry(RoleMapperExpression.class, FieldExpression.NAME, FieldExpression::new),
                new NamedWriteableRegistry.Entry(RoleMapperExpression.class, ExceptExpression.NAME, ExceptExpression::new),
                // sql
                new NamedWriteableRegistry.Entry(XPackFeatureSet.Usage.class, XPackField.SQL, SqlFeatureSetUsage::new),
                // watcher
                new NamedWriteableRegistry.Entry(MetaData.Custom.class, WatcherMetaData.TYPE, WatcherMetaData::new),
                new NamedWriteableRegistry.Entry(NamedDiff.class, WatcherMetaData.TYPE, WatcherMetaData::readDiffFrom),
                new NamedWriteableRegistry.Entry(XPackFeatureSet.Usage.class, XPackField.WATCHER, WatcherFeatureSetUsage::new),
                // licensing
                new NamedWriteableRegistry.Entry(MetaData.Custom.class, LicensesMetaData.TYPE, LicensesMetaData::new),
                new NamedWriteableRegistry.Entry(NamedDiff.class, LicensesMetaData.TYPE, LicensesMetaData::readDiffFrom),
                // rollup
                new NamedWriteableRegistry.Entry(XPackFeatureSet.Usage.class, XPackField.ROLLUP, RollupFeatureSetUsage::new),
                new NamedWriteableRegistry.Entry(PersistentTaskParams.class, RollupJob.NAME, RollupJob::new),
                new NamedWriteableRegistry.Entry(Task.Status.class, RollupJobStatus.NAME, RollupJobStatus::new),
                new NamedWriteableRegistry.Entry(PersistentTaskState.class, RollupJobStatus.NAME, RollupJobStatus::new),
                // ccr
                new NamedWriteableRegistry.Entry(AutoFollowMetadata.class, AutoFollowMetadata.TYPE, AutoFollowMetadata::new),
                new NamedWriteableRegistry.Entry(MetaData.Custom.class, AutoFollowMetadata.TYPE, AutoFollowMetadata::new),
                new NamedWriteableRegistry.Entry(NamedDiff.class, AutoFollowMetadata.TYPE,
                    in -> AutoFollowMetadata.readDiffFrom(MetaData.Custom.class, AutoFollowMetadata.TYPE, in)),
                new NamedWriteableRegistry.Entry(XPackFeatureSet.Usage.class, XPackField.CCR, CCRInfoTransportAction.Usage::new),
                // ILM
                new NamedWriteableRegistry.Entry(XPackFeatureSet.Usage.class, XPackField.INDEX_LIFECYCLE,
                    IndexLifecycleFeatureSetUsage::new),
                // SLM
                new NamedWriteableRegistry.Entry(XPackFeatureSet.Usage.class, XPackField.SNAPSHOT_LIFECYCLE,
                    SLMFeatureSetUsage::new),
                // ILM - Custom Metadata
                new NamedWriteableRegistry.Entry(MetaData.Custom.class, IndexLifecycleMetadata.TYPE, IndexLifecycleMetadata::new),
                new NamedWriteableRegistry.Entry(NamedDiff.class, IndexLifecycleMetadata.TYPE,
                    IndexLifecycleMetadata.IndexLifecycleMetadataDiff::new),
                new NamedWriteableRegistry.Entry(MetaData.Custom.class, SnapshotLifecycleMetadata.TYPE, SnapshotLifecycleMetadata::new),
                new NamedWriteableRegistry.Entry(NamedDiff.class, SnapshotLifecycleMetadata.TYPE,
                    SnapshotLifecycleMetadata.SnapshotLifecycleMetadataDiff::new),
                // ILM - LifecycleTypes
                new NamedWriteableRegistry.Entry(LifecycleType.class, TimeseriesLifecycleType.TYPE,
                    (in) -> TimeseriesLifecycleType.INSTANCE),
                // ILM - Lifecycle Actions
                new NamedWriteableRegistry.Entry(LifecycleAction.class, AllocateAction.NAME, AllocateAction::new),
                new NamedWriteableRegistry.Entry(LifecycleAction.class, ForceMergeAction.NAME, ForceMergeAction::new),
                new NamedWriteableRegistry.Entry(LifecycleAction.class, ReadOnlyAction.NAME, ReadOnlyAction::new),
                new NamedWriteableRegistry.Entry(LifecycleAction.class, RolloverAction.NAME, RolloverAction::new),
                new NamedWriteableRegistry.Entry(LifecycleAction.class, ShrinkAction.NAME, ShrinkAction::new),
                new NamedWriteableRegistry.Entry(LifecycleAction.class, DeleteAction.NAME, DeleteAction::new),
                new NamedWriteableRegistry.Entry(LifecycleAction.class, FreezeAction.NAME, FreezeAction::new),
                new NamedWriteableRegistry.Entry(LifecycleAction.class, SetPriorityAction.NAME, SetPriorityAction::new),
                new NamedWriteableRegistry.Entry(LifecycleAction.class, UnfollowAction.NAME, UnfollowAction::new),
<<<<<<< HEAD
                // enrich
                new NamedWriteableRegistry.Entry(XPackFeatureSet.Usage.class, XPackField.ENRICH, EnrichFeatureSetUsage::new),
=======
                new NamedWriteableRegistry.Entry(LifecycleAction.class, WaitForSnapshotAction.NAME, WaitForSnapshotAction::new),
>>>>>>> 26fed22b
                // Data Frame
                new NamedWriteableRegistry.Entry(XPackFeatureSet.Usage.class, XPackField.TRANSFORM, TransformFeatureSetUsage::new),
                new NamedWriteableRegistry.Entry(PersistentTaskParams.class, TransformField.TASK_NAME, TransformTaskParams::new),
                new NamedWriteableRegistry.Entry(Task.Status.class, TransformField.TASK_NAME, TransformState::new),
                new NamedWriteableRegistry.Entry(PersistentTaskState.class, TransformField.TASK_NAME, TransformState::new),
                new NamedWriteableRegistry.Entry(SyncConfig.class, TransformField.TIME_BASED_SYNC.getPreferredName(), TimeSyncConfig::new),
                new NamedWriteableRegistry.Entry(XPackFeatureSet.Usage.class, XPackField.FLATTENED, FlattenedFeatureSetUsage::new),
                // Vectors
                new NamedWriteableRegistry.Entry(XPackFeatureSet.Usage.class, XPackField.VECTORS, VectorsFeatureSetUsage::new),
                // Voting Only Node
                new NamedWriteableRegistry.Entry(XPackFeatureSet.Usage.class, XPackField.VOTING_ONLY, VotingOnlyNodeFeatureSetUsage::new),
                // Frozen indices
                new NamedWriteableRegistry.Entry(XPackFeatureSet.Usage.class, XPackField.FROZEN_INDICES, FrozenIndicesFeatureSetUsage::new),
                // Spatial
                new NamedWriteableRegistry.Entry(XPackFeatureSet.Usage.class, XPackField.SPATIAL, SpatialFeatureSetUsage::new),
                // data science
                new NamedWriteableRegistry.Entry(XPackFeatureSet.Usage.class, XPackField.ANALYTICS, AnalyticsFeatureSetUsage::new)
            ).stream(),
            MlEvaluationNamedXContentProvider.getNamedWriteables().stream()
        ).collect(toList());
    }

    @Override
    public List<NamedXContentRegistry.Entry> getNamedXContent() {
        return Arrays.asList(
                // ML - Custom metadata
                new NamedXContentRegistry.Entry(MetaData.Custom.class, new ParseField("ml"),
                        parser -> MlMetadata.LENIENT_PARSER.parse(parser, null).build()),
                // ML - Persistent action requests
                new NamedXContentRegistry.Entry(PersistentTaskParams.class, new ParseField(MlTasks.DATAFEED_TASK_NAME),
                        StartDatafeedAction.DatafeedParams::fromXContent),
                new NamedXContentRegistry.Entry(PersistentTaskParams.class, new ParseField(MlTasks.JOB_TASK_NAME),
                        OpenJobAction.JobParams::fromXContent),
                new NamedXContentRegistry.Entry(PersistentTaskParams.class, new ParseField(MlTasks.DATA_FRAME_ANALYTICS_TASK_NAME),
                        StartDataFrameAnalyticsAction.TaskParams::fromXContent),
                // ML - Task states
                new NamedXContentRegistry.Entry(PersistentTaskState.class, new ParseField(DatafeedState.NAME), DatafeedState::fromXContent),
                new NamedXContentRegistry.Entry(PersistentTaskState.class, new ParseField(JobTaskState.NAME), JobTaskState::fromXContent),
                new NamedXContentRegistry.Entry(PersistentTaskState.class, new ParseField(DataFrameAnalyticsTaskState.NAME),
                    DataFrameAnalyticsTaskState::fromXContent),
                // watcher
                new NamedXContentRegistry.Entry(MetaData.Custom.class, new ParseField(WatcherMetaData.TYPE),
                        WatcherMetaData::fromXContent),
                // licensing
                new NamedXContentRegistry.Entry(MetaData.Custom.class, new ParseField(LicensesMetaData.TYPE),
                        LicensesMetaData::fromXContent),
                //rollup
                new NamedXContentRegistry.Entry(PersistentTaskParams.class, new ParseField(RollupField.TASK_NAME),
                        RollupJob::fromXContent),
                new NamedXContentRegistry.Entry(Task.Status.class, new ParseField(RollupJobStatus.NAME),
                        RollupJobStatus::fromXContent),
                new NamedXContentRegistry.Entry(PersistentTaskState.class, new ParseField(RollupJobStatus.NAME),
                        RollupJobStatus::fromXContent),
                // Data Frame
                new NamedXContentRegistry.Entry(PersistentTaskParams.class, new ParseField(TransformField.TASK_NAME),
                        TransformTaskParams::fromXContent),
                new NamedXContentRegistry.Entry(Task.Status.class, new ParseField(TransformField.TASK_NAME),
                        TransformState::fromXContent),
                new NamedXContentRegistry.Entry(PersistentTaskState.class, new ParseField(TransformField.TASK_NAME),
                        TransformState::fromXContent)
            );
    }
}<|MERGE_RESOLUTION|>--- conflicted
+++ resolved
@@ -545,12 +545,9 @@
                 new NamedWriteableRegistry.Entry(LifecycleAction.class, FreezeAction.NAME, FreezeAction::new),
                 new NamedWriteableRegistry.Entry(LifecycleAction.class, SetPriorityAction.NAME, SetPriorityAction::new),
                 new NamedWriteableRegistry.Entry(LifecycleAction.class, UnfollowAction.NAME, UnfollowAction::new),
-<<<<<<< HEAD
+                new NamedWriteableRegistry.Entry(LifecycleAction.class, WaitForSnapshotAction.NAME, WaitForSnapshotAction::new),
                 // enrich
                 new NamedWriteableRegistry.Entry(XPackFeatureSet.Usage.class, XPackField.ENRICH, EnrichFeatureSetUsage::new),
-=======
-                new NamedWriteableRegistry.Entry(LifecycleAction.class, WaitForSnapshotAction.NAME, WaitForSnapshotAction::new),
->>>>>>> 26fed22b
                 // Data Frame
                 new NamedWriteableRegistry.Entry(XPackFeatureSet.Usage.class, XPackField.TRANSFORM, TransformFeatureSetUsage::new),
                 new NamedWriteableRegistry.Entry(PersistentTaskParams.class, TransformField.TASK_NAME, TransformTaskParams::new),
