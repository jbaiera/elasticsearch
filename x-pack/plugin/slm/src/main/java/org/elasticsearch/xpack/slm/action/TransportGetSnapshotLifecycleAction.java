/*
 * Copyright Elasticsearch B.V. and/or licensed to Elasticsearch B.V. under one
 * or more contributor license agreements. Licensed under the Elastic License
 * 2.0; you may not use this file except in compliance with the Elastic License
 * 2.0.
 */

package org.elasticsearch.xpack.slm.action;

import org.elasticsearch.ResourceNotFoundException;
import org.elasticsearch.action.ActionListener;
import org.elasticsearch.action.support.ActionFilters;
import org.elasticsearch.action.support.master.TransportMasterNodeAction;
import org.elasticsearch.cluster.ClusterState;
import org.elasticsearch.cluster.SnapshotsInProgress;
import org.elasticsearch.cluster.block.ClusterBlockException;
import org.elasticsearch.cluster.block.ClusterBlockLevel;
<<<<<<< HEAD
import org.elasticsearch.cluster.metadata.IndexNameExpressionResolver;
import org.elasticsearch.cluster.metadata.ProjectMetadata;
import org.elasticsearch.cluster.project.ProjectResolver;
=======
>>>>>>> 6315b8a8
import org.elasticsearch.cluster.service.ClusterService;
import org.elasticsearch.common.util.concurrent.EsExecutors;
import org.elasticsearch.injection.guice.Inject;
import org.elasticsearch.snapshots.SnapshotsService;
import org.elasticsearch.tasks.Task;
import org.elasticsearch.threadpool.ThreadPool;
import org.elasticsearch.transport.TransportService;
import org.elasticsearch.xpack.core.slm.SnapshotLifecycleMetadata;
import org.elasticsearch.xpack.core.slm.SnapshotLifecyclePolicyItem;
import org.elasticsearch.xpack.core.slm.SnapshotLifecycleStats;
import org.elasticsearch.xpack.core.slm.action.GetSnapshotLifecycleAction;

import java.util.Arrays;
import java.util.Collections;
import java.util.HashMap;
import java.util.HashSet;
import java.util.List;
import java.util.Map;
import java.util.Set;

public class TransportGetSnapshotLifecycleAction extends TransportMasterNodeAction<
    GetSnapshotLifecycleAction.Request,
    GetSnapshotLifecycleAction.Response> {

    private final ProjectResolver projectResolver;

    @Inject
    public TransportGetSnapshotLifecycleAction(
        TransportService transportService,
        ClusterService clusterService,
        ThreadPool threadPool,
<<<<<<< HEAD
        ActionFilters actionFilters,
        IndexNameExpressionResolver indexNameExpressionResolver,
        ProjectResolver projectResolver
=======
        ActionFilters actionFilters
>>>>>>> 6315b8a8
    ) {
        super(
            GetSnapshotLifecycleAction.NAME,
            transportService,
            clusterService,
            threadPool,
            actionFilters,
            GetSnapshotLifecycleAction.Request::new,
            GetSnapshotLifecycleAction.Response::new,
            EsExecutors.DIRECT_EXECUTOR_SERVICE
        );
        this.projectResolver = projectResolver;
    }

    @Override
    protected void masterOperation(
        final Task task,
        final GetSnapshotLifecycleAction.Request request,
        final ClusterState state,
        final ActionListener<GetSnapshotLifecycleAction.Response> listener
    ) {
        final ProjectMetadata projectMetadata = projectResolver.getProjectMetadata(state);
        SnapshotLifecycleMetadata snapMeta = projectMetadata.custom(SnapshotLifecycleMetadata.TYPE);
        if (snapMeta == null) {
            if (request.getLifecycleIds().length == 0) {
                listener.onResponse(new GetSnapshotLifecycleAction.Response(Collections.emptyList()));
            } else {
                listener.onFailure(
                    new ResourceNotFoundException(
                        "snapshot lifecycle policy or policies {} not found, no policies are configured",
                        Arrays.toString(request.getLifecycleIds())
                    )
                );
            }
        } else {
            final Map<String, SnapshotLifecyclePolicyItem.SnapshotInProgress> inProgress = new HashMap<>();
            for (List<SnapshotsInProgress.Entry> entriesForRepo : SnapshotsInProgress.get(state).entriesByRepo()) {
                for (SnapshotsInProgress.Entry entry : entriesForRepo) {
                    Map<String, Object> meta = entry.userMetadata();
                    if (meta == null
                        || meta.get(SnapshotsService.POLICY_ID_METADATA_FIELD) == null
                        || (meta.get(SnapshotsService.POLICY_ID_METADATA_FIELD) instanceof String == false)) {
                        continue;
                    }

                    String policyId = (String) meta.get(SnapshotsService.POLICY_ID_METADATA_FIELD);
                    inProgress.put(policyId, SnapshotLifecyclePolicyItem.SnapshotInProgress.fromEntry(entry));
                }
            }

            final Set<String> ids = new HashSet<>(Arrays.asList(request.getLifecycleIds()));
            final SnapshotLifecycleStats slmStats = snapMeta.getStats();
            List<SnapshotLifecyclePolicyItem> lifecycles = snapMeta.getSnapshotConfigurations().values().stream().filter(meta -> {
                if (ids.isEmpty()) {
                    return true;
                } else {
                    return ids.contains(meta.getPolicy().getId());
                }
            })
                .map(
                    policyMeta -> new SnapshotLifecyclePolicyItem(
                        policyMeta,
                        inProgress.get(policyMeta.getPolicy().getId()),
                        slmStats.getMetrics().get(policyMeta.getPolicy().getId())
                    )
                )
                .toList();
            if (lifecycles.size() == 0) {
                if (request.getLifecycleIds().length == 0) {
                    listener.onResponse(new GetSnapshotLifecycleAction.Response(Collections.emptyList()));
                } else {
                    listener.onFailure(
                        new ResourceNotFoundException(
                            "snapshot lifecycle policy or policies {} not found",
                            Arrays.toString(request.getLifecycleIds())
                        )
                    );
                }
            } else {
                listener.onResponse(new GetSnapshotLifecycleAction.Response(lifecycles));
            }
        }
    }

    @Override
    protected ClusterBlockException checkBlock(GetSnapshotLifecycleAction.Request request, ClusterState state) {
        return state.blocks().globalBlockedException(ClusterBlockLevel.METADATA_READ);
    }
}<|MERGE_RESOLUTION|>--- conflicted
+++ resolved
@@ -15,12 +15,8 @@
 import org.elasticsearch.cluster.SnapshotsInProgress;
 import org.elasticsearch.cluster.block.ClusterBlockException;
 import org.elasticsearch.cluster.block.ClusterBlockLevel;
-<<<<<<< HEAD
-import org.elasticsearch.cluster.metadata.IndexNameExpressionResolver;
 import org.elasticsearch.cluster.metadata.ProjectMetadata;
 import org.elasticsearch.cluster.project.ProjectResolver;
-=======
->>>>>>> 6315b8a8
 import org.elasticsearch.cluster.service.ClusterService;
 import org.elasticsearch.common.util.concurrent.EsExecutors;
 import org.elasticsearch.injection.guice.Inject;
@@ -52,13 +48,8 @@
         TransportService transportService,
         ClusterService clusterService,
         ThreadPool threadPool,
-<<<<<<< HEAD
         ActionFilters actionFilters,
-        IndexNameExpressionResolver indexNameExpressionResolver,
         ProjectResolver projectResolver
-=======
-        ActionFilters actionFilters
->>>>>>> 6315b8a8
     ) {
         super(
             GetSnapshotLifecycleAction.NAME,
