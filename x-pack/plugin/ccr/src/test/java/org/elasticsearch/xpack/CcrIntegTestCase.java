--- conflicted
+++ resolved
@@ -502,13 +502,8 @@
                 empty()
             );
 
-<<<<<<< HEAD
-            final ClusterState clusterState = followerClient().admin().cluster().prepareState().get().getState();
+            final ClusterState clusterState = followerClient().admin().cluster().prepareState(TEST_REQUEST_TIMEOUT).get().getState();
             PersistentTasksCustomMetadata tasks = clusterState.metadata().getProject().custom(PersistentTasksCustomMetadata.TYPE);
-=======
-            final ClusterState clusterState = followerClient().admin().cluster().prepareState(TEST_REQUEST_TIMEOUT).get().getState();
-            PersistentTasksCustomMetadata tasks = clusterState.metadata().custom(PersistentTasksCustomMetadata.TYPE);
->>>>>>> ecd887d6
             Collection<PersistentTasksCustomMetadata.PersistentTask<?>> ccrTasks = tasks.tasks()
                 .stream()
                 .filter(t -> t.getTaskName().equals(ShardFollowTask.NAME))
