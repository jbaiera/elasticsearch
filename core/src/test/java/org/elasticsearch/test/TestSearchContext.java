/*
 * Licensed to Elasticsearch under one or more contributor
 * license agreements. See the NOTICE file distributed with
 * this work for additional information regarding copyright
 * ownership. Elasticsearch licenses this file to you under
 * the Apache License, Version 2.0 (the "License"); you may
 * not use this file except in compliance with the License.
 * You may obtain a copy of the License at
 *
 *    http://www.apache.org/licenses/LICENSE-2.0
 *
 * Unless required by applicable law or agreed to in writing,
 * software distributed under the License is distributed on an
 * "AS IS" BASIS, WITHOUT WARRANTIES OR CONDITIONS OF ANY
 * KIND, either express or implied.  See the License for the
 * specific language governing permissions and limitations
 * under the License.
 */
package org.elasticsearch.test;

import com.carrotsearch.hppc.ObjectObjectAssociativeContainer;

import org.apache.lucene.search.Collector;
import org.apache.lucene.search.Query;
import org.apache.lucene.search.Sort;
import org.apache.lucene.util.Counter;
import org.elasticsearch.action.search.SearchType;
import org.elasticsearch.cache.recycler.PageCacheRecycler;
import org.elasticsearch.common.HasContext;
import org.elasticsearch.common.HasContextAndHeaders;
import org.elasticsearch.common.HasHeaders;
import org.elasticsearch.common.ParseFieldMatcher;
import org.elasticsearch.common.collect.ImmutableOpenMap;
import org.elasticsearch.common.util.BigArrays;
import org.elasticsearch.index.IndexService;
import org.elasticsearch.index.analysis.AnalysisService;
import org.elasticsearch.index.cache.bitset.BitsetFilterCache;
import org.elasticsearch.index.cache.query.QueryCache;
import org.elasticsearch.index.engine.Engine;
import org.elasticsearch.index.fielddata.IndexFieldDataService;
import org.elasticsearch.index.mapper.MappedFieldType;
import org.elasticsearch.index.mapper.MapperService;
import org.elasticsearch.index.mapper.object.ObjectMapper;
import org.elasticsearch.index.query.IndexQueryParserService;
import org.elasticsearch.index.query.ParsedQuery;
import org.elasticsearch.index.shard.IndexShard;
import org.elasticsearch.index.similarity.SimilarityService;
import org.elasticsearch.script.ScriptService;
import org.elasticsearch.search.SearchShardTarget;
import org.elasticsearch.search.aggregations.SearchContextAggregations;
import org.elasticsearch.search.dfs.DfsSearchResult;
import org.elasticsearch.search.fetch.FetchSearchResult;
import org.elasticsearch.search.fetch.FetchSubPhase;
import org.elasticsearch.search.fetch.FetchSubPhaseContext;
import org.elasticsearch.search.fetch.innerhits.InnerHitsContext;
import org.elasticsearch.search.fetch.script.ScriptFieldsContext;
import org.elasticsearch.search.fetch.source.FetchSourceContext;
import org.elasticsearch.search.highlight.SearchContextHighlight;
import org.elasticsearch.search.internal.ContextIndexSearcher;
import org.elasticsearch.search.internal.ScrollContext;
import org.elasticsearch.search.internal.SearchContext;
import org.elasticsearch.search.internal.ShardSearchRequest;
import org.elasticsearch.search.lookup.SearchLookup;
import org.elasticsearch.search.profile.InternalProfiler;
import org.elasticsearch.search.query.QuerySearchResult;
import org.elasticsearch.search.rescore.RescoreSearchContext;
import org.elasticsearch.search.suggest.SuggestionSearchContext;
import org.elasticsearch.threadpool.ThreadPool;

import java.util.Collections;
import java.util.HashMap;
import java.util.List;
import java.util.Map;
import java.util.Set;

public class TestSearchContext extends SearchContext {

    final PageCacheRecycler pageCacheRecycler;
    final BigArrays bigArrays;
    final IndexService indexService;
    final IndexFieldDataService indexFieldDataService;
    final BitsetFilterCache fixedBitSetFilterCache;
    final ThreadPool threadPool;
    final Map<Class<?>, Collector> queryCollectors = new HashMap<>();
    final IndexShard indexShard;
    final Counter timeEstimateCounter = Counter.newCounter();
    final QuerySearchResult queryResult = new QuerySearchResult();
    ScriptService scriptService;
    ParsedQuery originalQuery;
    ParsedQuery postFilter;
    Query query;
    Float minScore;

    ContextIndexSearcher searcher;
    int size;
    private int terminateAfter = DEFAULT_TERMINATE_AFTER;
    private String[] types;
    private SearchContextAggregations aggregations;

    private final long originNanoTime = System.nanoTime();
    private final Map<String, FetchSubPhaseContext> subPhaseContexts = new HashMap<>();

    public TestSearchContext(ThreadPool threadPool,PageCacheRecycler pageCacheRecycler, BigArrays bigArrays, ScriptService scriptService, IndexService indexService) {
        super(ParseFieldMatcher.STRICT, null);
        this.pageCacheRecycler = pageCacheRecycler;
        this.bigArrays = bigArrays.withCircuitBreaking();
        this.indexService = indexService;
        this.indexFieldDataService = indexService.fieldData();
        this.fixedBitSetFilterCache = indexService.bitsetFilterCache();
        this.threadPool = threadPool;
        this.indexShard = indexService.getShardOrNull(0);
        this.scriptService = scriptService;
    }

    public TestSearchContext() {
        super(ParseFieldMatcher.STRICT, null);
        this.pageCacheRecycler = null;
        this.bigArrays = null;
        this.indexService = null;
        this.indexFieldDataService = null;
        this.threadPool = null;
        this.fixedBitSetFilterCache = null;
        this.indexShard = null;
        scriptService = null;
    }

    public void setTypes(String... types) {
        this.types = types;
    }

    @Override
    public void preProcess() {
    }

    @Override
    public Query searchFilter(String[] types) {
        return null;
    }

    @Override
    public long id() {
        return 0;
    }

    @Override
    public String source() {
        return null;
    }

    @Override
    public ShardSearchRequest request() {
        return null;
    }

    @Override
    public SearchType searchType() {
        return null;
    }

    @Override
    public SearchContext searchType(SearchType searchType) {
        return null;
    }

    @Override
    public SearchShardTarget shardTarget() {
        return null;
    }

    @Override
    public int numberOfShards() {
        return 1;
    }

    @Override
    public boolean hasTypes() {
        return false;
    }

    @Override
    public String[] types() {
        return new String[0];
    }

    @Override
    public float queryBoost() {
        return 0;
    }

    @Override
    public SearchContext queryBoost(float queryBoost) {
        return null;
    }

    @Override
    public long getOriginNanoTime() {
        return originNanoTime;
    }

    @Override
    protected long nowInMillisImpl() {
        return 0;
    }

    @Override
    public ScrollContext scrollContext() {
        return null;
    }

    @Override
    public SearchContext scrollContext(ScrollContext scrollContext) {
        throw new UnsupportedOperationException();
    }

    @Override
    public SearchContextAggregations aggregations() {
        return aggregations;
    }

    @Override
    public SearchContext aggregations(SearchContextAggregations aggregations) {
        this.aggregations = aggregations;
        return this;
    }

    @Override
    public <SubPhaseContext extends FetchSubPhaseContext> SubPhaseContext getFetchSubPhaseContext(FetchSubPhase.ContextFactory<SubPhaseContext> contextFactory) {
        String subPhaseName = contextFactory.getName();
        if (subPhaseContexts.get(subPhaseName) == null) {
            subPhaseContexts.put(subPhaseName, contextFactory.newContextInstance());
        }
        return (SubPhaseContext) subPhaseContexts.get(subPhaseName);
    }

    @Override
    public SearchContextHighlight highlight() {
        return null;
    }

    @Override
    public void highlight(SearchContextHighlight highlight) {
    }

    @Override
    public SuggestionSearchContext suggest() {
        return null;
    }

    @Override
    public void suggest(SuggestionSearchContext suggest) {
    }

    @Override
    public List<RescoreSearchContext> rescore() {
        return null;
    }

    @Override
    public void addRescore(RescoreSearchContext rescore) {
    }

    @Override
    public boolean hasScriptFields() {
        return false;
    }

    @Override
    public ScriptFieldsContext scriptFields() {
        return null;
    }

    @Override
    public boolean sourceRequested() {
        return false;
    }

    @Override
    public boolean hasFetchSourceContext() {
        return false;
    }

    @Override
    public FetchSourceContext fetchSourceContext() {
        return null;
    }

    @Override
    public SearchContext fetchSourceContext(FetchSourceContext fetchSourceContext) {
        return null;
    }

    @Override
    public ContextIndexSearcher searcher() {
        return searcher;
    }

    public void setSearcher(Engine.Searcher searcher) {
        this.searcher = new ContextIndexSearcher(this, searcher);
    }

    @Override
    public IndexShard indexShard() {
        return indexShard;
    }

    @Override
    public MapperService mapperService() {
        if (indexService != null) {
            return indexService.mapperService();
        }
        return null;
    }

    @Override
    public AnalysisService analysisService() {
        return indexService.analysisService();
    }

    @Override
    public IndexQueryParserService queryParserService() {
        return indexService.queryParserService();
    }

    @Override
    public SimilarityService similarityService() {
        return null;
    }

    @Override
    public ScriptService scriptService() {
        return scriptService;
    }

    @Override
    public PageCacheRecycler pageCacheRecycler() {
        return pageCacheRecycler;
    }

    @Override
    public BigArrays bigArrays() {
        return bigArrays;
    }

    @Override
    public BitsetFilterCache bitsetFilterCache() {
        return fixedBitSetFilterCache;
    }

    @Override
    public IndexFieldDataService fieldData() {
        return indexFieldDataService;
    }

    @Override
    public long timeoutInMillis() {
        return 0;
    }

    @Override
    public void timeoutInMillis(long timeoutInMillis) {
    }

    @Override
    public int terminateAfter() {
        return terminateAfter;
    }

    @Override
    public void terminateAfter(int terminateAfter) {
        this.terminateAfter = terminateAfter;
    }

    @Override
    public SearchContext minimumScore(float minimumScore) {
        this.minScore = minimumScore;
        return this;
    }

    @Override
    public Float minimumScore() {
        return minScore;
    }

    @Override
    public SearchContext sort(Sort sort) {
        return null;
    }

    @Override
    public Sort sort() {
        return null;
    }

    @Override
    public SearchContext trackScores(boolean trackScores) {
        return null;
    }

    @Override
    public boolean trackScores() {
        return false;
    }

    @Override
    public SearchContext parsedPostFilter(ParsedQuery postFilter) {
        this.postFilter = postFilter;
        return this;
    }

    @Override
    public ParsedQuery parsedPostFilter() {
        return postFilter;
    }

    @Override
    public Query aliasFilter() {
        return null;
    }

    @Override
    public SearchContext parsedQuery(ParsedQuery query) {
        this.originalQuery = query;
        this.query = query.query();
        return this;
    }

    @Override
    public ParsedQuery parsedQuery() {
        return originalQuery;
    }

    @Override
    public Query query() {
        return query;
    }

    @Override
    public int from() {
        return 0;
    }

    @Override
    public SearchContext from(int from) {
        return null;
    }

    @Override
    public int size() {
        return size;
    }

    public void setSize(int size) {
        this.size = size;
    }


    @Override
    public SearchContext size(int size) {
        return null;
    }

    @Override
    public boolean hasFieldNames() {
        return false;
    }

    @Override
    public List<String> fieldNames() {
        return null;
    }

    @Override
    public void emptyFieldNames() {
    }

    @Override
    public boolean explain() {
        return false;
    }

    @Override
    public void explain(boolean explain) {
    }

    @Override
    public List<String> groupStats() {
        return null;
    }

    @Override
    public void groupStats(List<String> groupStats) {
    }

    @Override
    public boolean version() {
        return false;
    }

    @Override
    public void version(boolean version) {
    }

    @Override
    public int[] docIdsToLoad() {
        return new int[0];
    }

    @Override
    public int docIdsToLoadFrom() {
        return 0;
    }

    @Override
    public int docIdsToLoadSize() {
        return 0;
    }

    @Override
    public SearchContext docIdsToLoad(int[] docIdsToLoad, int docsIdsToLoadFrom, int docsIdsToLoadSize) {
        return null;
    }

    @Override
    public void accessed(long accessTime) {
    }

    @Override
    public long lastAccessTime() {
        return 0;
    }

    @Override
    public long keepAlive() {
        return 0;
    }

    @Override
    public void keepAlive(long keepAlive) {
    }

    @Override
    public SearchLookup lookup() {
        return new SearchLookup(mapperService(), fieldData(), null);
    }

    @Override
    public DfsSearchResult dfsResult() {
        return null;
    }

    @Override
    public QuerySearchResult queryResult() {
        return queryResult;
    }

    @Override
    public FetchSearchResult fetchResult() {
        return null;
    }

    @Override
    public MappedFieldType smartNameFieldType(String name) {
        if (mapperService() != null) {
            return mapperService().smartNameFieldType(name, types());
        }
        return null;
    }

    @Override
    public MappedFieldType smartNameFieldTypeFromAnyType(String name) {
        if (mapperService() != null) {
            return mapperService().smartNameFieldType(name);
        }
        return null;
    }

    @Override
    public ObjectMapper getObjectMapper(String name) {
        if (mapperService() != null) {
            return mapperService().getObjectMapper(name, types);
        }
        return null;
    }

    @Override
    public void doClose() {
    }

    @Override
    public Counter timeEstimateCounter() {
        return timeEstimateCounter;
    }

    @Override
    public void innerHits(InnerHitsContext innerHitsContext) {
        throw new UnsupportedOperationException();
    }

    @Override
    public InnerHitsContext innerHits() {
        throw new UnsupportedOperationException();
    }

    @Override
    public <V> V putInContext(Object key, Object value) {
        return null;
    }

    @Override
    public void putAllInContext(ObjectObjectAssociativeContainer<Object, Object> map) {
    }

    @Override
    public <V> V getFromContext(Object key) {
        return null;
    }

    @Override
    public <V> V getFromContext(Object key, V defaultValue) {
        return defaultValue;
    }

    @Override
    public boolean hasInContext(Object key) {
        return false;
    }

    @Override
    public int contextSize() {
        return 0;
    }

    @Override
    public boolean isContextEmpty() {
        return true;
    }

    @Override
    public ImmutableOpenMap<Object, Object> getContext() {
        return ImmutableOpenMap.of();
    }

    @Override
    public void copyContextFrom(HasContext other) {
    }

    @Override
    public <V> void putHeader(String key, V value) {}

    @Override
    public <V> V getHeader(String key) {
        return null;
    }

    @Override
    public boolean hasHeader(String key) {
        return false;
    }

    @Override
    public Set<String> getHeaders() {
        return Collections.EMPTY_SET;
    }

    @Override
    public void copyHeadersFrom(HasHeaders from) {}

    @Override
    public void copyContextAndHeadersFrom(HasContextAndHeaders other) {}

    @Override
<<<<<<< HEAD
    public Map<Class<?>, Collector> queryCollectors() {
        return queryCollectors;
    }

    @Override
    public void profile(boolean profile) {

    }

    @Override
    public boolean profile() {
        return false;
    }

    @Override
    public InternalProfiler queryProfiler() {
        return null;
    }
=======
    public Map<Class<?>, Collector> queryCollectors() {return queryCollectors;}

    @Override
    public QueryCache getQueryCache() { return indexService.cache().query();}
>>>>>>> bc3b91eb
}<|MERGE_RESOLUTION|>--- conflicted
+++ resolved
@@ -669,12 +669,6 @@
     public void copyContextAndHeadersFrom(HasContextAndHeaders other) {}
 
     @Override
-<<<<<<< HEAD
-    public Map<Class<?>, Collector> queryCollectors() {
-        return queryCollectors;
-    }
-
-    @Override
     public void profile(boolean profile) {
 
     }
@@ -688,10 +682,10 @@
     public InternalProfiler queryProfiler() {
         return null;
     }
-=======
+
+    @Override
     public Map<Class<?>, Collector> queryCollectors() {return queryCollectors;}
 
     @Override
     public QueryCache getQueryCache() { return indexService.cache().query();}
->>>>>>> bc3b91eb
 }