/*
 * Licensed to Elasticsearch under one or more contributor
 * license agreements. See the NOTICE file distributed with
 * this work for additional information regarding copyright
 * ownership. Elasticsearch licenses this file to you under
 * the Apache License, Version 2.0 (the "License"); you may
 * not use this file except in compliance with the License.
 * You may obtain a copy of the License at
 *
 *    http://www.apache.org/licenses/LICENSE-2.0
 *
 * Unless required by applicable law or agreed to in writing,
 * software distributed under the License is distributed on an
 * "AS IS" BASIS, WITHOUT WARRANTIES OR CONDITIONS OF ANY
 * KIND, either express or implied.  See the License for the
 * specific language governing permissions and limitations
 * under the License.
 */

package org.elasticsearch.search.internal;

import org.apache.lucene.queries.TermsQuery;
import org.apache.lucene.search.BooleanClause.Occur;
import org.apache.lucene.search.BooleanQuery;
import org.apache.lucene.search.BoostQuery;
import org.apache.lucene.search.Collector;
import org.apache.lucene.search.ConstantScoreQuery;
import org.apache.lucene.search.Query;
import org.apache.lucene.search.Sort;
import org.apache.lucene.search.FieldDoc;
import org.apache.lucene.util.BytesRef;
import org.apache.lucene.search.BooleanClause.Occur;
import org.apache.lucene.util.Counter;
import org.elasticsearch.action.search.SearchType;
import org.elasticsearch.cache.recycler.PageCacheRecycler;
import org.elasticsearch.common.Nullable;
import org.elasticsearch.common.ParseFieldMatcher;
import org.elasticsearch.common.lease.Releasables;
import org.elasticsearch.common.lucene.search.Queries;
import org.elasticsearch.common.lucene.search.function.FunctionScoreQuery;
import org.elasticsearch.common.lucene.search.function.WeightFactorFunction;
import org.elasticsearch.common.unit.TimeValue;
import org.elasticsearch.common.util.BigArrays;
import org.elasticsearch.index.IndexService;
import org.elasticsearch.index.IndexSettings;
import org.elasticsearch.index.analysis.AnalysisService;
import org.elasticsearch.index.cache.bitset.BitsetFilterCache;
import org.elasticsearch.index.engine.Engine;
import org.elasticsearch.index.fielddata.IndexFieldDataService;
import org.elasticsearch.index.mapper.MappedFieldType;
import org.elasticsearch.index.mapper.MapperService;
import org.elasticsearch.index.mapper.internal.TypeFieldMapper;
import org.elasticsearch.index.mapper.object.ObjectMapper;
import org.elasticsearch.index.query.AbstractQueryBuilder;
import org.elasticsearch.index.query.ParsedQuery;
import org.elasticsearch.index.shard.IndexShard;
import org.elasticsearch.index.similarity.SimilarityService;
import org.elasticsearch.script.ScriptService;
import org.elasticsearch.search.SearchShardTarget;
import org.elasticsearch.search.aggregations.SearchContextAggregations;
import org.elasticsearch.search.dfs.DfsSearchResult;
import org.elasticsearch.search.fetch.FetchPhase;
import org.elasticsearch.search.fetch.FetchSearchResult;
import org.elasticsearch.search.fetch.FetchSubPhase;
import org.elasticsearch.search.fetch.FetchSubPhaseContext;
import org.elasticsearch.search.fetch.innerhits.InnerHitsContext;
import org.elasticsearch.search.fetch.script.ScriptFieldsContext;
import org.elasticsearch.search.fetch.source.FetchSourceContext;
import org.elasticsearch.search.highlight.SearchContextHighlight;
import org.elasticsearch.search.lookup.SearchLookup;
import org.elasticsearch.search.profile.Profilers;
import org.elasticsearch.search.query.QueryPhaseExecutionException;
import org.elasticsearch.search.query.QuerySearchResult;
import org.elasticsearch.search.rescore.RescoreSearchContext;
import org.elasticsearch.search.suggest.SuggestionSearchContext;

import java.io.IOException;
import java.util.ArrayList;
import java.util.Collections;
import java.util.HashMap;
import java.util.List;
import java.util.Map;

/**
 *
 */
public class DefaultSearchContext extends SearchContext {

    private final long id;
    private final ShardSearchRequest request;
    private final SearchShardTarget shardTarget;
    private final Counter timeEstimateCounter;
    private SearchType searchType;
    private final Engine.Searcher engineSearcher;
    private final ScriptService scriptService;
    private final PageCacheRecycler pageCacheRecycler;
    private final BigArrays bigArrays;
    private final IndexShard indexShard;
    private final IndexService indexService;
    private final ContextIndexSearcher searcher;
    private final DfsSearchResult dfsResult;
    private final QuerySearchResult queryResult;
    private final FetchSearchResult fetchResult;
    private float queryBoost = 1.0f;
    // timeout in millis
    private long timeoutInMillis;
    // terminate after count
    private int terminateAfter = DEFAULT_TERMINATE_AFTER;
    private List<String> groupStats;
    private ScrollContext scrollContext;
    private boolean explain;
    private boolean version = false; // by default, we don't return versions
    private List<String> fieldNames;
    private ScriptFieldsContext scriptFields;
    private FetchSourceContext fetchSourceContext;
    private int from = -1;
    private int size = -1;
    private Sort sort;
    private Float minimumScore;
    private boolean trackScores = false; // when sorting, track scores as well...
    private FieldDoc searchAfter;
    /**
     * The original query as sent by the user without the types and aliases
     * applied. Putting things in here leaks them into highlighting so don't add
     * things like the type filter or alias filters.
     */
    private ParsedQuery originalQuery;
    /**
     * Just like originalQuery but with the filters from types and aliases
     * applied.
     */
    private ParsedQuery filteredQuery;
    /**
     * The query to actually execute.
     */
    private Query query;
    private ParsedQuery postFilter;
    private Query aliasFilter;
    private int[] docIdsToLoad;
    private int docsIdsToLoadFrom;
    private int docsIdsToLoadSize;
    private SearchContextAggregations aggregations;
    private SearchContextHighlight highlight;
    private SuggestionSearchContext suggest;
    private List<RescoreSearchContext> rescore;
    private SearchLookup searchLookup;
    private volatile long keepAlive;
    private final long originNanoTime = System.nanoTime();
    private volatile long lastAccessTime = -1;
    private Profilers profilers;

    private final Map<String, FetchSubPhaseContext> subPhaseContexts = new HashMap<>();
    private final Map<Class<?>, Collector> queryCollectors = new HashMap<>();
    private FetchPhase fetchPhase;

<<<<<<< HEAD
    public DefaultSearchContext(long id, ShardSearchRequest request, SearchShardTarget shardTarget, Engine.Searcher engineSearcher,
            IndexService indexService, IndexShard indexShard, ScriptService scriptService, PageCacheRecycler pageCacheRecycler,
            BigArrays bigArrays, Counter timeEstimateCounter, ParseFieldMatcher parseFieldMatcher, TimeValue timeout,
            FetchPhase fetchPhase) {
        super(parseFieldMatcher, request);
=======
    public DefaultSearchContext(long id, ShardSearchRequest request, SearchShardTarget shardTarget,
                                Engine.Searcher engineSearcher, IndexService indexService, IndexShard indexShard,
                                ScriptService scriptService, PageCacheRecycler pageCacheRecycler,
                                BigArrays bigArrays, Counter timeEstimateCounter, ParseFieldMatcher parseFieldMatcher,
                                TimeValue timeout
    ) {
        super(parseFieldMatcher);
>>>>>>> 74a1959c
        this.id = id;
        this.request = request;
        this.fetchPhase = fetchPhase;
        this.searchType = request.searchType();
        this.shardTarget = shardTarget;
        this.engineSearcher = engineSearcher;
        this.scriptService = scriptService;
        this.pageCacheRecycler = pageCacheRecycler;
        // SearchContexts use a BigArrays that can circuit break
        this.bigArrays = bigArrays.withCircuitBreaking();
        this.dfsResult = new DfsSearchResult(id, shardTarget);
        this.queryResult = new QuerySearchResult(id, shardTarget);
        this.fetchResult = new FetchSearchResult(id, shardTarget);
        this.indexShard = indexShard;
        this.indexService = indexService;
        this.searcher = new ContextIndexSearcher(engineSearcher, indexService.cache().query(), indexShard.getQueryCachingPolicy());
        this.timeEstimateCounter = timeEstimateCounter;
        this.timeoutInMillis = timeout.millis();
    }

    @Override
    public void doClose() {
        // clear and scope phase we  have
        Releasables.close(searcher, engineSearcher);
    }

    /**
     * Should be called before executing the main query and after all other parameters have been set.
     */
    @Override
    public void preProcess() {
        if (scrollContext == null) {
            long from = from() == -1 ? 0 : from();
            long size = size() == -1 ? 10 : size();
            long resultWindow = from + size;
            // We need settingsService's view of the settings because its dynamic.
            // indexService's isn't.
            int maxResultWindow = indexService.getIndexSettings().getMaxResultWindow();

            if (resultWindow > maxResultWindow) {
                throw new QueryPhaseExecutionException(this,
                        "Result window is too large, from + size must be less than or equal to: [" + maxResultWindow + "] but was ["
                                + resultWindow + "]. See the scroll api for a more efficient way to request large data sets. "
                                + "This limit can be set by changing the [" + IndexSettings.MAX_RESULT_WINDOW_SETTING.getKey()
                                + "] index level parameter.");
            }
        }

        // initialize the filtering alias based on the provided filters
        aliasFilter = indexService.aliasFilter(indexShard.getQueryShardContext(), request.filteringAliases());

        if (query() == null) {
            parsedQuery(ParsedQuery.parsedMatchAllQuery());
        }
        if (queryBoost() != AbstractQueryBuilder.DEFAULT_BOOST) {
            parsedQuery(new ParsedQuery(new FunctionScoreQuery(query(), new WeightFactorFunction(queryBoost)), parsedQuery()));
        }
        filteredQuery(buildFilteredQuery());
        try {
            this.query = searcher().rewrite(this.query);
        } catch (IOException e) {
            throw new QueryPhaseExecutionException(this, "Failed to rewrite main query", e);
        }
    }

    private ParsedQuery buildFilteredQuery() {
        Query searchFilter = searchFilter(types());
        if (searchFilter == null) {
            return originalQuery;
        }
        Query result;
        if (Queries.isConstantMatchAllQuery(query())) {
            result = new ConstantScoreQuery(searchFilter);
            if (query().getBoost() != AbstractQueryBuilder.DEFAULT_BOOST) {
                result = new BoostQuery(result, query().getBoost());
            }
        } else {
            result = new BooleanQuery.Builder()
                    .add(query, Occur.MUST)
                    .add(searchFilter, Occur.FILTER)
                    .build();
        }
        return new ParsedQuery(result, originalQuery);
    }

    @Override
    @Nullable
    public Query searchFilter(String[] types) {
        return createSearchFilter(types, aliasFilter, mapperService().hasNested());
    }

    // extracted to static helper method to make writing unit tests easier:
    static Query createSearchFilter(String[] types, Query aliasFilter, boolean hasNestedFields) {
        Query typesFilter = null;
        if (types != null && types.length >= 1) {
            BytesRef[] typesBytes = new BytesRef[types.length];
            for (int i = 0; i < typesBytes.length; i++) {
                typesBytes[i] = new BytesRef(types[i]);
            }
            typesFilter = new TermsQuery(TypeFieldMapper.NAME, typesBytes);
        }

        if (typesFilter == null && aliasFilter == null && hasNestedFields == false) {
            return null;
        }

        BooleanQuery.Builder bq = new BooleanQuery.Builder();
        if (typesFilter != null) {
            bq.add(typesFilter, Occur.FILTER);
        } else if (hasNestedFields) {
            bq.add(Queries.newNonNestedFilter(), Occur.FILTER);
        }
        if (aliasFilter != null) {
            bq.add(aliasFilter, Occur.FILTER);
        }

        return bq.build();
    }

    @Override
    public long id() {
        return this.id;
    }

    @Override
    public String source() {
        return engineSearcher.source();
    }

    @Override
    public ShardSearchRequest request() {
        return this.request;
    }

    @Override
    public SearchType searchType() {
        return this.searchType;
    }

    @Override
    public SearchContext searchType(SearchType searchType) {
        this.searchType = searchType;
        return this;
    }

    @Override
    public SearchShardTarget shardTarget() {
        return this.shardTarget;
    }

    @Override
    public int numberOfShards() {
        return request.numberOfShards();
    }

    @Override
    public boolean hasTypes() {
        return request.types() != null && request.types().length > 0;
    }

    @Override
    public String[] types() {
        return request.types();
    }

    @Override
    public float queryBoost() {
        return queryBoost;
    }

    @Override
    public SearchContext queryBoost(float queryBoost) {
        this.queryBoost = queryBoost;
        return this;
    }

    @Override
    public long getOriginNanoTime() {
        return originNanoTime;
    }

    @Override
    protected long nowInMillisImpl() {
        return request.nowInMillis();
    }

    @Override
    public ScrollContext scrollContext() {
        return this.scrollContext;
    }

    @Override
    public SearchContext scrollContext(ScrollContext scrollContext) {
        this.scrollContext = scrollContext;
        return this;
    }

    @Override
    public SearchContextAggregations aggregations() {
        return aggregations;
    }

    @Override
    public SearchContext aggregations(SearchContextAggregations aggregations) {
        this.aggregations = aggregations;
        return this;
    }

    @Override
    public <SubPhaseContext extends FetchSubPhaseContext> SubPhaseContext getFetchSubPhaseContext(FetchSubPhase.ContextFactory<SubPhaseContext> contextFactory) {
        String subPhaseName = contextFactory.getName();
        if (subPhaseContexts.get(subPhaseName) == null) {
            subPhaseContexts.put(subPhaseName, contextFactory.newContextInstance());
        }
        return (SubPhaseContext) subPhaseContexts.get(subPhaseName);
    }


    @Override
    public SearchContextHighlight highlight() {
        return highlight;
    }

    @Override
    public void highlight(SearchContextHighlight highlight) {
        this.highlight = highlight;
    }

    @Override
    public SuggestionSearchContext suggest() {
        return suggest;
    }

    @Override
    public void suggest(SuggestionSearchContext suggest) {
        this.suggest = suggest;
    }

    @Override
    public List<RescoreSearchContext> rescore() {
        if (rescore == null) {
            return Collections.emptyList();
        }
        return rescore;
    }

    @Override
    public void addRescore(RescoreSearchContext rescore) {
        if (this.rescore == null) {
            this.rescore = new ArrayList<>();
        }
        this.rescore.add(rescore);
    }

    @Override
    public boolean hasScriptFields() {
        return scriptFields != null;
    }

    @Override
    public ScriptFieldsContext scriptFields() {
        if (scriptFields == null) {
            scriptFields = new ScriptFieldsContext();
        }
        return this.scriptFields;
    }

    /**
     * A shortcut function to see whether there is a fetchSourceContext and it says the source is requested.
     */
    @Override
    public boolean sourceRequested() {
        return fetchSourceContext != null && fetchSourceContext.fetchSource();
    }

    @Override
    public boolean hasFetchSourceContext() {
        return fetchSourceContext != null;
    }

    @Override
    public FetchSourceContext fetchSourceContext() {
        return this.fetchSourceContext;
    }

    @Override
    public SearchContext fetchSourceContext(FetchSourceContext fetchSourceContext) {
        this.fetchSourceContext = fetchSourceContext;
        return this;
    }

    @Override
    public ContextIndexSearcher searcher() {
        return this.searcher;
    }

    @Override
    public IndexShard indexShard() {
        return this.indexShard;
    }

    @Override
    public MapperService mapperService() {
        return indexService.mapperService();
    }

    @Override
    public AnalysisService analysisService() {
        return indexService.analysisService();
    }

    @Override
    public SimilarityService similarityService() {
        return indexService.similarityService();
    }

    @Override
    public ScriptService scriptService() {
        return scriptService;
    }

    @Override
    public PageCacheRecycler pageCacheRecycler() {
        return pageCacheRecycler;
    }

    @Override
    public BigArrays bigArrays() {
        return bigArrays;
    }

    @Override
    public BitsetFilterCache bitsetFilterCache() {
        return indexService.cache().bitsetFilterCache();
    }

    @Override
    public IndexFieldDataService fieldData() {
        return indexService.fieldData();
    }

    @Override
    public long timeoutInMillis() {
        return timeoutInMillis;
    }

    @Override
    public void timeoutInMillis(long timeoutInMillis) {
        this.timeoutInMillis = timeoutInMillis;
    }

    @Override
    public int terminateAfter() {
        return terminateAfter;
    }

    @Override
    public void terminateAfter(int terminateAfter) {
        this.terminateAfter = terminateAfter;
    }

    @Override
    public SearchContext minimumScore(float minimumScore) {
        this.minimumScore = minimumScore;
        return this;
    }

    @Override
    public Float minimumScore() {
        return this.minimumScore;
    }

    @Override
    public SearchContext sort(Sort sort) {
        this.sort = sort;
        return this;
    }

    @Override
    public Sort sort() {
        return this.sort;
    }

    @Override
    public SearchContext trackScores(boolean trackScores) {
        this.trackScores = trackScores;
        return this;
    }

    @Override
    public boolean trackScores() {
        return this.trackScores;
    }

    @Override
    public SearchContext searchAfter(FieldDoc searchAfter) {
        this.searchAfter = searchAfter;
        return this;
    }

    @Override
    public FieldDoc searchAfter() {
        return searchAfter;
    }

    @Override
    public SearchContext parsedPostFilter(ParsedQuery postFilter) {
        this.postFilter = postFilter;
        return this;
    }

    @Override
    public ParsedQuery parsedPostFilter() {
        return this.postFilter;
    }

    @Override
    public Query aliasFilter() {
        return aliasFilter;
    }

    @Override
    public SearchContext parsedQuery(ParsedQuery query) {
        this.originalQuery = query;
        this.query = query.query();
        return this;
    }

    public ParsedQuery filteredQuery() {
        return filteredQuery;
    }

    private void filteredQuery(ParsedQuery filteredQuery) {
        this.filteredQuery = filteredQuery;
        this.query = filteredQuery.query();
    }

    @Override
    public ParsedQuery parsedQuery() {
        return this.originalQuery;
    }

    /**
     * The query to execute, in its rewritten form.
     */
    @Override
    public Query query() {
        return this.query;
    }

    @Override
    public int from() {
        return from;
    }

    @Override
    public SearchContext from(int from) {
        this.from = from;
        return this;
    }

    @Override
    public int size() {
        return size;
    }

    @Override
    public SearchContext size(int size) {
        this.size = size;
        return this;
    }

    @Override
    public boolean hasFieldNames() {
        return fieldNames != null;
    }

    @Override
    public List<String> fieldNames() {
        if (fieldNames == null) {
            fieldNames = new ArrayList<>();
        }
        return fieldNames;
    }

    @Override
    public void emptyFieldNames() {
        this.fieldNames = Collections.emptyList();
    }

    @Override
    public boolean explain() {
        return explain;
    }

    @Override
    public void explain(boolean explain) {
        this.explain = explain;
    }

    @Override
    @Nullable
    public List<String> groupStats() {
        return this.groupStats;
    }

    @Override
    public void groupStats(List<String> groupStats) {
        this.groupStats = groupStats;
    }

    @Override
    public boolean version() {
        return version;
    }

    @Override
    public void version(boolean version) {
        this.version = version;
    }

    @Override
    public int[] docIdsToLoad() {
        return docIdsToLoad;
    }

    @Override
    public int docIdsToLoadFrom() {
        return docsIdsToLoadFrom;
    }

    @Override
    public int docIdsToLoadSize() {
        return docsIdsToLoadSize;
    }

    @Override
    public SearchContext docIdsToLoad(int[] docIdsToLoad, int docsIdsToLoadFrom, int docsIdsToLoadSize) {
        this.docIdsToLoad = docIdsToLoad;
        this.docsIdsToLoadFrom = docsIdsToLoadFrom;
        this.docsIdsToLoadSize = docsIdsToLoadSize;
        return this;
    }

    @Override
    public void accessed(long accessTime) {
        this.lastAccessTime = accessTime;
    }

    @Override
    public long lastAccessTime() {
        return this.lastAccessTime;
    }

    @Override
    public long keepAlive() {
        return this.keepAlive;
    }

    @Override
    public void keepAlive(long keepAlive) {
        this.keepAlive = keepAlive;
    }

    @Override
    public SearchLookup lookup() {
        // TODO: The types should take into account the parsing context in QueryParserContext...
        if (searchLookup == null) {
            searchLookup = new SearchLookup(mapperService(), fieldData(), request.types());
        }
        return searchLookup;
    }

    @Override
    public DfsSearchResult dfsResult() {
        return dfsResult;
    }

    @Override
    public QuerySearchResult queryResult() {
        return queryResult;
    }

    @Override
    public FetchPhase fetchPhase() {
        return fetchPhase;
    }

    @Override
    public FetchSearchResult fetchResult() {
        return fetchResult;
    }

    @Override
    public MappedFieldType smartNameFieldType(String name) {
        return mapperService().fullName(name);
    }

    @Override
    public ObjectMapper getObjectMapper(String name) {
        return mapperService().getObjectMapper(name);
    }

    @Override
    public Counter timeEstimateCounter() {
        return timeEstimateCounter;
    }

    @Override
    public Map<Class<?>, Collector> queryCollectors() {
        return queryCollectors;
    }

    @Override
    public Profilers getProfilers() {
        return profilers;
    }

    public void setProfilers(Profilers profilers) {
        this.profilers = profilers;
    }
}<|MERGE_RESOLUTION|>--- conflicted
+++ resolved
@@ -153,21 +153,11 @@
     private final Map<Class<?>, Collector> queryCollectors = new HashMap<>();
     private FetchPhase fetchPhase;
 
-<<<<<<< HEAD
     public DefaultSearchContext(long id, ShardSearchRequest request, SearchShardTarget shardTarget, Engine.Searcher engineSearcher,
             IndexService indexService, IndexShard indexShard, ScriptService scriptService, PageCacheRecycler pageCacheRecycler,
             BigArrays bigArrays, Counter timeEstimateCounter, ParseFieldMatcher parseFieldMatcher, TimeValue timeout,
             FetchPhase fetchPhase) {
-        super(parseFieldMatcher, request);
-=======
-    public DefaultSearchContext(long id, ShardSearchRequest request, SearchShardTarget shardTarget,
-                                Engine.Searcher engineSearcher, IndexService indexService, IndexShard indexShard,
-                                ScriptService scriptService, PageCacheRecycler pageCacheRecycler,
-                                BigArrays bigArrays, Counter timeEstimateCounter, ParseFieldMatcher parseFieldMatcher,
-                                TimeValue timeout
-    ) {
         super(parseFieldMatcher);
->>>>>>> 74a1959c
         this.id = id;
         this.request = request;
         this.fetchPhase = fetchPhase;
