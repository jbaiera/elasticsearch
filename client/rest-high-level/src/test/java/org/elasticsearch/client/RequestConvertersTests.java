--- conflicted
+++ resolved
@@ -126,11 +126,8 @@
 import org.elasticsearch.index.rankeval.RatedRequest;
 import org.elasticsearch.index.rankeval.RestRankEvalAction;
 import org.elasticsearch.protocol.xpack.XPackInfoRequest;
-<<<<<<< HEAD
 import org.elasticsearch.protocol.xpack.indexlifecycle.SetIndexLifecyclePolicyRequest;
-=======
 import org.elasticsearch.protocol.xpack.watcher.DeleteWatchRequest;
->>>>>>> 07881885
 import org.elasticsearch.protocol.xpack.watcher.PutWatchRequest;
 import org.elasticsearch.repositories.fs.FsRepository;
 import org.elasticsearch.rest.action.search.RestSearchAction;
@@ -2585,7 +2582,6 @@
         assertThat(bos.toString("UTF-8"), is(body));
     }
 
-<<<<<<< HEAD
     public void testSetIndexLifecyclePolicy() throws Exception {
         SetIndexLifecyclePolicyRequest req = new SetIndexLifecyclePolicyRequest();
         String policyName = randomAlphaOfLength(10);
@@ -2603,7 +2599,8 @@
             equalTo("/" + (idxString.isEmpty() ? "" : (idxString + "/")) +
                 "_lifecycle/" + policyName));
         assertThat(request.getParameters(), equalTo(expectedParams));
-=======
+    }
+
     public void testXPackDeleteWatch() {
         DeleteWatchRequest deleteWatchRequest = new DeleteWatchRequest();
         String watchId = randomAlphaOfLength(10);
@@ -2613,7 +2610,6 @@
         assertEquals(HttpDelete.METHOD_NAME, request.getMethod());
         assertEquals("/_xpack/watcher/watch/" + watchId, request.getEndpoint());
         assertThat(request.getEntity(), nullValue());
->>>>>>> 07881885
     }
 
     /**
