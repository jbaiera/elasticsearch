/*
 * Copyright Elasticsearch B.V. and/or licensed to Elasticsearch B.V. under one
 * or more contributor license agreements. Licensed under the Elastic License;
 * you may not use this file except in compliance with the Elastic License.
 */
package org.elasticsearch.alerts.actions;


<<<<<<< HEAD
import org.elasticsearch.ElasticsearchException;
import org.elasticsearch.action.search.SearchRequest;
import org.elasticsearch.action.search.SearchResponse;
import org.elasticsearch.action.search.ShardSearchFailure;
import org.elasticsearch.alerts.Alert;
=======
import org.elasticsearch.action.search.SearchRequest;
import org.elasticsearch.action.search.SearchResponse;
import org.elasticsearch.action.search.ShardSearchFailure;
>>>>>>> 69942c6c
import org.elasticsearch.alerts.AlertManager;
import org.elasticsearch.alerts.AlertsStore;
import org.elasticsearch.alerts.BasicAlertingTest;
import org.elasticsearch.alerts.client.AlertsClient;
import org.elasticsearch.alerts.client.AlertsClientInterface;
import org.elasticsearch.alerts.plugin.AlertsPlugin;
import org.elasticsearch.alerts.transport.actions.create.CreateAlertRequest;
import org.elasticsearch.alerts.transport.actions.create.CreateAlertResponse;
<<<<<<< HEAD
import org.elasticsearch.alerts.transport.actions.delete.DeleteAlertRequest;
import org.elasticsearch.alerts.transport.actions.delete.DeleteAlertResponse;
import org.elasticsearch.alerts.transport.actions.get.GetAlertRequest;
import org.elasticsearch.alerts.transport.actions.get.GetAlertResponse;
import org.elasticsearch.alerts.transport.actions.update.UpdateAlertRequest;
import org.elasticsearch.alerts.transport.actions.update.UpdateAlertResponse;
=======
>>>>>>> 69942c6c
import org.elasticsearch.alerts.triggers.AlertTrigger;
import org.elasticsearch.alerts.triggers.ScriptedAlertTrigger;
import org.elasticsearch.common.io.stream.BytesStreamOutput;
import org.elasticsearch.common.io.stream.StreamInput;
import org.elasticsearch.common.io.stream.StreamOutput;
import org.elasticsearch.common.joda.FormatDateTimeFormatter;
import org.elasticsearch.common.joda.time.DateTime;
import org.elasticsearch.common.joda.time.DateTimeZone;
import org.elasticsearch.common.xcontent.XContentBuilder;
import org.elasticsearch.common.xcontent.XContentParser;
import org.elasticsearch.index.mapper.core.DateFieldMapper;
import org.elasticsearch.index.query.QueryBuilders;
import org.elasticsearch.script.ScriptService;
import org.elasticsearch.search.internal.InternalSearchHit;
import org.elasticsearch.search.internal.InternalSearchHits;
import org.elasticsearch.search.internal.InternalSearchResponse;
import org.elasticsearch.common.settings.ImmutableSettings;
import org.elasticsearch.common.settings.Settings;
import org.elasticsearch.common.unit.TimeValue;
import org.elasticsearch.test.ElasticsearchIntegrationTest;
import org.junit.Test;

<<<<<<< HEAD
import java.io.IOException;
import java.util.*;
import java.util.concurrent.TimeUnit;
import java.util.concurrent.atomic.AtomicBoolean;
import static org.hamcrest.core.Is.is;
=======
import java.util.ArrayList;
import java.util.HashMap;
import java.util.List;
import java.util.Map;
import java.util.concurrent.TimeUnit;
>>>>>>> 69942c6c


import static org.elasticsearch.common.xcontent.XContentFactory.jsonBuilder;

import static org.elasticsearch.common.xcontent.XContentFactory.jsonBuilder;

/**
 */
@ElasticsearchIntegrationTest.ClusterScope(scope = ElasticsearchIntegrationTest.Scope.SUITE, numClientNodes = 0, transportClientRatio = 0, numDataNodes = 1)
public class AlertActionsTest extends ElasticsearchIntegrationTest {


    private static final FormatDateTimeFormatter formatter = DateFieldMapper.Defaults.DATE_TIME_FORMATTER;


    @Override
    protected Settings nodeSettings(int nodeOrdinal) {
        return ImmutableSettings.builder()
                .put(super.nodeSettings(nodeOrdinal))
                .put("plugin.mandatory", "alerts")
                .put("plugin.types", AlertsPlugin.class.getName())
                .put("node.mode", "network")
                .put("plugins.load_classpath_plugins", false)
                .build();
    }



    @Test
    public void testAlertActionParser() throws Exception {
<<<<<<< HEAD
        DateTime fireTime = new DateTime(DateTimeZone.UTC);
        DateTime scheduledFireTime = new DateTime(DateTimeZone.UTC);
=======
            DateTime fireTime = new DateTime(DateTimeZone.UTC);
            DateTime scheduledFireTime = new DateTime(DateTimeZone.UTC);
>>>>>>> 69942c6c


        Map<String, Object> triggerMap = new HashMap<>();
        triggerMap.put("numberOfEvents", ">1");
        Map<String,Object> actionMap = new HashMap<>();
        Map<String,Object> emailParamMap = new HashMap<>();
        List<String> addresses = new ArrayList<>();
        addresses.add("foo@bar.com");
        emailParamMap.put("addresses", addresses);
        actionMap.put("email", emailParamMap);

        XContentBuilder builder = jsonBuilder();
        builder.startObject();
        builder.field(AlertActionManager.ALERT_NAME_FIELD, "testName");
        builder.field(AlertActionManager.TRIGGERED_FIELD, true);
        builder.field(AlertActionManager.FIRE_TIME_FIELD, formatter.printer().print(fireTime));
        builder.field(AlertActionManager.SCHEDULED_FIRE_TIME_FIELD, formatter.printer().print(scheduledFireTime));
        builder.field(AlertActionManager.TRIGGER_FIELD, triggerMap);
        BytesStreamOutput out = new BytesStreamOutput();
        SearchRequest searchRequest = new SearchRequest("test123");
        searchRequest.writeTo(out);
        builder.field(AlertActionManager.REQUEST, out.bytes());
        SearchResponse searchResponse = new SearchResponse(
                new InternalSearchResponse(new InternalSearchHits(new InternalSearchHit[0], 10, 0), null, null, null, false, false),
                null, 1, 1, 0, new ShardSearchFailure[0]
        );
        out = new BytesStreamOutput();
        searchResponse.writeTo(out);
        builder.field(AlertActionManager.RESPONSE, out.bytes());
        builder.field(AlertActionManager.ACTIONS_FIELD, actionMap);
        builder.field(AlertActionState.FIELD_NAME, AlertActionState.ACTION_NEEDED.toString());
        builder.endObject();
        AlertActionRegistry alertActionRegistry = internalCluster().getInstance(AlertActionRegistry.class, internalCluster().getMasterName());
        AlertActionEntry actionEntry = AlertActionManager.parseHistory("foobar", builder.bytes(), 0, alertActionRegistry);

        assertEquals(actionEntry.getVersion(), 0);
        assertEquals(actionEntry.getAlertName(), "testName");
        assertEquals(actionEntry.isTriggered(), true);
        assertEquals(actionEntry.getScheduledTime(), scheduledFireTime);
        assertEquals(actionEntry.getFireTime(), fireTime);
        assertEquals(actionEntry.getEntryState(), AlertActionState.ACTION_NEEDED);
        assertEquals(actionEntry.getSearchResponse().getHits().getTotalHits(), 10);
        assertEquals(actionEntry.getTrigger(),
                new AlertTrigger(AlertTrigger.SimpleTrigger.GREATER_THAN, AlertTrigger.TriggerType.NUMBER_OF_EVENTS, 1));

    }

    @Test
<<<<<<< HEAD
    public void testAlertActions() throws Exception {
        createIndex("my-index");
        createIndex(AlertsStore.ALERT_INDEX);
        createIndex(AlertActionManager.ALERT_HISTORY_INDEX);

=======
    public void testCreateAlert() throws Exception {
        createIndex("my-index");
        createIndex(AlertsStore.ALERT_INDEX);
        createIndex(AlertActionManager.ALERT_HISTORY_INDEX);
>>>>>>> 69942c6c
        ensureGreen("my-index", AlertsStore.ALERT_INDEX, AlertActionManager.ALERT_HISTORY_INDEX);

        client().preparePutIndexedScript()
                .setScriptLang("mustache")
                .setId("query")
                .setSource(jsonBuilder().startObject().startObject("template").startObject("match_all").endObject().endObject().endObject())
                .get();

<<<<<<< HEAD

        final AlertManager alertManager = internalCluster().getInstance(AlertManager.class, internalCluster().getMasterName());
        assertBusy(new Runnable() {
            @Override
            public void run() {
                assertThat(alertManager.isStarted(), is(true));
            }
        });
        final AtomicBoolean alertActionInvoked = new AtomicBoolean(false);
        final AlertAction alertAction = new AlertAction() {
            @Override
            public String getActionName() {
                return "test";
            }

            @Override
            public XContentBuilder toXContent(XContentBuilder builder, Params params) throws IOException {
                builder.startObject();
                builder.endObject();
                return builder;
            }

            @Override
            public void writeTo(StreamOutput out) throws IOException {

            }

            @Override
            public void readFrom(StreamInput in) throws IOException {

            }

            @Override
            public boolean doAction(Alert alert, AlertActionEntry actionEntry) {
                logger.info("Alert {} invoked: {}", alert.alertName(), actionEntry);
                alertActionInvoked.set(true);
                return true;
            }
        };
        AlertActionRegistry alertActionRegistry = internalCluster().getInstance(AlertActionRegistry.class, internalCluster().getMasterName());
        alertActionRegistry.registerAction("test", new AlertActionFactory() {
            @Override
            public AlertAction createAction(XContentParser parser) throws IOException {
                parser.nextToken();
                return alertAction;
            }

            @Override
            public AlertAction readFrom(StreamInput in) throws IOException {
                return alertAction;
            }
        });
        AlertTrigger alertTrigger = new AlertTrigger(new ScriptedAlertTrigger("return true", ScriptService.ScriptType.INLINE, "groovy"));


        Alert alert = new Alert(
                "my-first-alert",
                client().prepareSearch("my-index").setQuery(QueryBuilders.matchAllQuery()).request(),
                alertTrigger,
                Arrays.asList(alertAction),
                "0/5 * * * * ? *",
                null,
                1,
                true
        );

        CreateAlertRequest alertRequest = new CreateAlertRequest(alert);

=======
        CreateAlertRequest alertRequest = new CreateAlertRequest("myAlert");
        alertRequest.queryName("test-query");
        alertRequest.enabled(true);
        alertRequest.schedule("0/5 * * * * ? *");
        alertRequest.trigger(new AlertTrigger(AlertTrigger.SimpleTrigger.GREATER_THAN, AlertTrigger.TriggerType.NUMBER_OF_EVENTS, 1));
        alertRequest.timePeriod(new TimeValue(300, TimeUnit.SECONDS));
        alertRequest.actions(new ArrayList<String>());
        alertRequest.lastRan(new DateTime());
        alertRequest.lastActionFire(new DateTime());
        alertRequest.running(new DateTime());



>>>>>>> 69942c6c
        AlertsClientInterface alertsClient = internalCluster().getInstance(AlertsClient.class, internalCluster().getMasterName());
        CreateAlertResponse alertsResponse = alertsClient.createAlert(alertRequest).actionGet();
        assertTrue(alertsResponse.success());

<<<<<<< HEAD
        GetAlertRequest getAlertRequest = new GetAlertRequest(alert.alertName());
        GetAlertResponse getAlertResponse = alertsClient.getAlert(getAlertRequest).actionGet();
        assertTrue(getAlertResponse.found());
        assertEquals(alert.schedule(), getAlertResponse.alert().schedule());

        String schedule = "0/10 * * * * ? *";
        alert.schedule(schedule);
        UpdateAlertRequest updateAlertRequest = new UpdateAlertRequest(alert);
        UpdateAlertResponse updateAlertResponse = alertsClient.updateAlert(updateAlertRequest).actionGet();
        assertTrue(updateAlertResponse.success());

        DeleteAlertRequest deleteAlertRequest = new DeleteAlertRequest(alert.alertName());
        DeleteAlertResponse deleteAlertResponse = alertsClient.deleteAlert(deleteAlertRequest).actionGet();
        assertTrue(deleteAlertResponse.success());

        getAlertResponse = alertsClient.getAlert(getAlertRequest).actionGet();
        assertFalse(getAlertResponse.found());

        updateAlertResponse = alertsClient.updateAlert(updateAlertRequest).actionGet();
        assertFalse(updateAlertResponse.success());

=======
>>>>>>> 69942c6c
    }

}<|MERGE_RESOLUTION|>--- conflicted
+++ resolved
@@ -6,34 +6,23 @@
 package org.elasticsearch.alerts.actions;
 
 
-<<<<<<< HEAD
-import org.elasticsearch.ElasticsearchException;
 import org.elasticsearch.action.search.SearchRequest;
 import org.elasticsearch.action.search.SearchResponse;
 import org.elasticsearch.action.search.ShardSearchFailure;
 import org.elasticsearch.alerts.Alert;
-=======
-import org.elasticsearch.action.search.SearchRequest;
-import org.elasticsearch.action.search.SearchResponse;
-import org.elasticsearch.action.search.ShardSearchFailure;
->>>>>>> 69942c6c
 import org.elasticsearch.alerts.AlertManager;
 import org.elasticsearch.alerts.AlertsStore;
-import org.elasticsearch.alerts.BasicAlertingTest;
 import org.elasticsearch.alerts.client.AlertsClient;
 import org.elasticsearch.alerts.client.AlertsClientInterface;
 import org.elasticsearch.alerts.plugin.AlertsPlugin;
 import org.elasticsearch.alerts.transport.actions.create.CreateAlertRequest;
 import org.elasticsearch.alerts.transport.actions.create.CreateAlertResponse;
-<<<<<<< HEAD
 import org.elasticsearch.alerts.transport.actions.delete.DeleteAlertRequest;
 import org.elasticsearch.alerts.transport.actions.delete.DeleteAlertResponse;
 import org.elasticsearch.alerts.transport.actions.get.GetAlertRequest;
 import org.elasticsearch.alerts.transport.actions.get.GetAlertResponse;
 import org.elasticsearch.alerts.transport.actions.update.UpdateAlertRequest;
 import org.elasticsearch.alerts.transport.actions.update.UpdateAlertResponse;
-=======
->>>>>>> 69942c6c
 import org.elasticsearch.alerts.triggers.AlertTrigger;
 import org.elasticsearch.alerts.triggers.ScriptedAlertTrigger;
 import org.elasticsearch.common.io.stream.BytesStreamOutput;
@@ -56,19 +45,15 @@
 import org.elasticsearch.test.ElasticsearchIntegrationTest;
 import org.junit.Test;
 
-<<<<<<< HEAD
 import java.io.IOException;
 import java.util.*;
 import java.util.concurrent.TimeUnit;
 import java.util.concurrent.atomic.AtomicBoolean;
 import static org.hamcrest.core.Is.is;
-=======
 import java.util.ArrayList;
 import java.util.HashMap;
 import java.util.List;
 import java.util.Map;
-import java.util.concurrent.TimeUnit;
->>>>>>> 69942c6c
 
 
 import static org.elasticsearch.common.xcontent.XContentFactory.jsonBuilder;
@@ -99,14 +84,8 @@
 
     @Test
     public void testAlertActionParser() throws Exception {
-<<<<<<< HEAD
         DateTime fireTime = new DateTime(DateTimeZone.UTC);
         DateTime scheduledFireTime = new DateTime(DateTimeZone.UTC);
-=======
-            DateTime fireTime = new DateTime(DateTimeZone.UTC);
-            DateTime scheduledFireTime = new DateTime(DateTimeZone.UTC);
->>>>>>> 69942c6c
-
 
         Map<String, Object> triggerMap = new HashMap<>();
         triggerMap.put("numberOfEvents", ">1");
@@ -154,18 +133,11 @@
     }
 
     @Test
-<<<<<<< HEAD
     public void testAlertActions() throws Exception {
         createIndex("my-index");
         createIndex(AlertsStore.ALERT_INDEX);
         createIndex(AlertActionManager.ALERT_HISTORY_INDEX);
 
-=======
-    public void testCreateAlert() throws Exception {
-        createIndex("my-index");
-        createIndex(AlertsStore.ALERT_INDEX);
-        createIndex(AlertActionManager.ALERT_HISTORY_INDEX);
->>>>>>> 69942c6c
         ensureGreen("my-index", AlertsStore.ALERT_INDEX, AlertActionManager.ALERT_HISTORY_INDEX);
 
         client().preparePutIndexedScript()
@@ -173,8 +145,6 @@
                 .setId("query")
                 .setSource(jsonBuilder().startObject().startObject("template").startObject("match_all").endObject().endObject().endObject())
                 .get();
-
-<<<<<<< HEAD
 
         final AlertManager alertManager = internalCluster().getInstance(AlertManager.class, internalCluster().getMasterName());
         assertBusy(new Runnable() {
@@ -241,28 +211,13 @@
                 true
         );
 
+
+        AlertsClientInterface alertsClient = internalCluster().getInstance(AlertsClient.class, internalCluster().getMasterName());
+
         CreateAlertRequest alertRequest = new CreateAlertRequest(alert);
-
-=======
-        CreateAlertRequest alertRequest = new CreateAlertRequest("myAlert");
-        alertRequest.queryName("test-query");
-        alertRequest.enabled(true);
-        alertRequest.schedule("0/5 * * * * ? *");
-        alertRequest.trigger(new AlertTrigger(AlertTrigger.SimpleTrigger.GREATER_THAN, AlertTrigger.TriggerType.NUMBER_OF_EVENTS, 1));
-        alertRequest.timePeriod(new TimeValue(300, TimeUnit.SECONDS));
-        alertRequest.actions(new ArrayList<String>());
-        alertRequest.lastRan(new DateTime());
-        alertRequest.lastActionFire(new DateTime());
-        alertRequest.running(new DateTime());
-
-
-
->>>>>>> 69942c6c
-        AlertsClientInterface alertsClient = internalCluster().getInstance(AlertsClient.class, internalCluster().getMasterName());
         CreateAlertResponse alertsResponse = alertsClient.createAlert(alertRequest).actionGet();
         assertTrue(alertsResponse.success());
 
-<<<<<<< HEAD
         GetAlertRequest getAlertRequest = new GetAlertRequest(alert.alertName());
         GetAlertResponse getAlertResponse = alertsClient.getAlert(getAlertRequest).actionGet();
         assertTrue(getAlertResponse.found());
@@ -283,9 +238,6 @@
 
         updateAlertResponse = alertsClient.updateAlert(updateAlertRequest).actionGet();
         assertFalse(updateAlertResponse.success());
-
-=======
->>>>>>> 69942c6c
     }
 
 }