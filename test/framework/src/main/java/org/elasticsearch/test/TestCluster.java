--- conflicted
+++ resolved
@@ -228,46 +228,16 @@
 
     private void wipeIndicesAsync(String[] indices, ActionListener<Void> listener) {
         assert indices != null && indices.length > 0;
-<<<<<<< HEAD
-        if (size() > 0) {
-            try {
-                // include wiping hidden indices!
-                assertAcked(
-                    client().admin()
-                        .indices()
-                        .prepareDelete(indices)
-                        .setIndicesOptions(IndicesOptions.fromOptions(false, true, true, true, true, false, false, true, false))
-                );
-            } catch (IndexNotFoundException e) {
-                // ignore
-            } catch (IllegalArgumentException e) {
-                // Happens if `action.destructive_requires_name` is set to true
-                // which is the case in the CloseIndexDisableCloseAllTests
-                if ("_all".equals(indices[0])) {
-                    ClusterStateResponse clusterStateResponse = client().admin().cluster().prepareState().get();
-                    ArrayList<String> concreteIndices = new ArrayList<>();
-                    for (IndexMetadata indexMetadata : clusterStateResponse.getState().metadata().getProject()) {
-                        concreteIndices.add(indexMetadata.getIndex().getName());
-                    }
-                    if (concreteIndices.isEmpty() == false) {
-                        assertAcked(client().admin().indices().prepareDelete(concreteIndices.toArray(new String[0])));
-                    }
-                }
-=======
-        SubscribableListener
-
-            .<AcknowledgedResponse>newForked(
-                l -> client().admin()
-                    .indices()
-                    .prepareDelete(indices)
-                    .setIndicesOptions(
-                        // include wiping hidden indices!
-                        IndicesOptions.fromOptions(false, true, true, true, true, false, false, true, false)
-                    )
-                    .execute(l.delegateResponse((ll, exception) -> handleWipeIndicesFailure(exception, "_all".equals(indices[0]), ll)))
-            )
-            .andThenAccept(ElasticsearchAssertions::assertAcked)
-            .addListener(listener);
+        SubscribableListener.<AcknowledgedResponse>newForked(
+            l -> client().admin()
+                .indices()
+                .prepareDelete(indices)
+                .setIndicesOptions(
+                    // include wiping hidden indices!
+                    IndicesOptions.fromOptions(false, true, true, true, true, false, false, true, false)
+                )
+                .execute(l.delegateResponse((ll, exception) -> handleWipeIndicesFailure(exception, "_all".equals(indices[0]), ll)))
+        ).andThenAccept(ElasticsearchAssertions::assertAcked).addListener(listener);
     }
 
     private void handleWipeIndicesFailure(Exception exception, boolean wipingAllIndices, ActionListener<AcknowledgedResponse> listener) {
@@ -284,7 +254,7 @@
                     .<ClusterStateResponse>newForked(l -> client().admin().cluster().prepareState().execute(l))
                     .<AcknowledgedResponse>andThen((l, clusterStateResponse) -> {
                         ArrayList<String> concreteIndices = new ArrayList<>();
-                        for (IndexMetadata indexMetadata : clusterStateResponse.getState().metadata()) {
+                        for (IndexMetadata indexMetadata : clusterStateResponse.getState().metadata().getProject()) {
                             concreteIndices.add(indexMetadata.getIndex().getName());
                         }
                         if (concreteIndices.isEmpty() == false) {
@@ -299,7 +269,7 @@
                 // org.elasticsearch.xpack.watcher.test.integration.BootStrapTests.testTriggeredWatchLoading depends on this
                 // quietly passing when it tries to delete an alias instead of its backing indices
                 listener.onResponse(AcknowledgedResponse.TRUE);
->>>>>>> 59cf661e
+
             }
         } else {
             listener.onFailure(exception);
