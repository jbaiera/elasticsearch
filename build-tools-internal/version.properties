<<<<<<< HEAD
elasticsearch     = 8.14.0
lucene            = 9.11.0-snapshot-cb1d755b8a0
=======
elasticsearch     = 8.15.0
lucene            = 9.10.0
>>>>>>> c0417b33

bundled_jdk_vendor = openjdk
bundled_jdk = 21.0.2+13@f2283984656d49d69e91c558476027ac
# optional dependencies
spatial4j         = 0.7
jts               = 1.15.0
jackson           = 2.15.0
snakeyaml         = 2.0
icu4j             = 68.2
supercsv          = 2.4.0
log4j             = 2.19.0
slf4j             = 2.0.6
ecsLogging        = 1.2.0
jna               = 5.12.1
netty             = 4.1.107.Final
commons_lang3     = 3.9
google_oauth_client = 1.34.1

antlr4            = 4.13.1
# when updating this version, you need to ensure compatibility with:
#  - distribution/tools/plugin-cli
#  - x-pack/plugin/security
bouncycastle=1.76
# used by security and idp (need to be in sync due to cross-dependency in testing)
opensaml = 4.3.0

# client dependencies
httpclient        = 4.5.14
httpcore          = 4.4.13
httpasyncclient   = 4.1.5
commonslogging    = 1.2
commonscodec      = 1.15
protobuf          = 3.21.9

# test dependencies
randomizedrunner  = 2.8.0
junit             = 4.13.2
junit5            = 5.7.1
hamcrest          = 2.1
mocksocket        = 1.2

# test container dependencies
testcontainer     = 1.19.2
dockerJava        = 3.3.4
ductTape          = 1.0.8
commonsCompress   = 1.24.0

# packer caching build logic
reflections       = 0.10.2

# benchmark dependencies
jmh               = 1.26

# test dependencies
# when updating this version, also update :qa:evil-tests
jimfs = 1.3.0
jimfs_guava = 32.1.1-jre

# test framework
networknt_json_schema_validator = 1.0.48<|MERGE_RESOLUTION|>--- conflicted
+++ resolved
@@ -1,10 +1,5 @@
-<<<<<<< HEAD
-elasticsearch     = 8.14.0
+elasticsearch     = 8.15.0
 lucene            = 9.11.0-snapshot-cb1d755b8a0
-=======
-elasticsearch     = 8.15.0
-lucene            = 9.10.0
->>>>>>> c0417b33
 
 bundled_jdk_vendor = openjdk
 bundled_jdk = 21.0.2+13@f2283984656d49d69e91c558476027ac
