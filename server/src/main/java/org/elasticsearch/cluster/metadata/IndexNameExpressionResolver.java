--- conflicted
+++ resolved
@@ -619,7 +619,7 @@
                     }
                 }
                 if (shouldIncludeFailureIndices(context.getOptions(), expression.selector())) {
-                    Index failureStoreWriteIndex = indexAbstraction.getWriteFailureIndex(context.state.metadata());
+                    Index failureStoreWriteIndex = indexAbstraction.getWriteFailureIndex(context.getProject());
                     if (failureStoreWriteIndex != null && addIndex(failureStoreWriteIndex, null, context)) {
                         concreteIndicesResult.add(failureStoreWriteIndex);
                     }
@@ -680,7 +680,7 @@
             }
         }
         if (shouldIncludeFailureIndices(context.getOptions(), selector)) {
-            List<Index> failureIndices = indexAbstraction.getFailureIndices(context.state.metadata());
+            List<Index> failureIndices = indexAbstraction.getFailureIndices(context.getProject());
             for (int i = 0, n = failureIndices.size(); i < n; i++) {
                 Index index = failureIndices.get(i);
                 if (shouldTrackConcreteIndex(context, index)) {
@@ -1322,17 +1322,10 @@
                         aliasIndices.addAll(indexAbstraction.getIndices());
                     }
                     if (shouldIncludeFailureIndices(context.getOptions(), selector) && indexAbstraction.isDataStreamRelated()) {
-<<<<<<< HEAD
-                        Set<DataStream> dataStreams = getAliasDataStreams(indexAbstraction, context.getProject().getIndicesLookup());
-                        aliasIndices = aliasIndices == null ? new ArrayList<>(dataStreams.size()) : aliasIndices;
-                        for (DataStream dataStream : dataStreams) {
-                            aliasIndices.addAll(dataStream.getFailureIndices().getIndices());
-=======
-                        List<Index> failureIndices = indexAbstraction.getFailureIndices(context.state.metadata());
+                        List<Index> failureIndices = indexAbstraction.getFailureIndices(context.getProject());
                         if (failureIndices.isEmpty() == false) {
                             aliasIndices = aliasIndices == null ? new ArrayList<>(failureIndices.size()) : aliasIndices;
                             aliasIndices.addAll(failureIndices);
->>>>>>> 1ba5d259
                         }
                     }
                     aliasIndices = aliasIndices == null ? List.of() : aliasIndices;
@@ -1958,28 +1951,11 @@
                     }
                 }
                 if (shouldIncludeFailureIndices(context.getOptions(), selector)) {
-<<<<<<< HEAD
-                    if (indexAbstraction.getType() == Type.ALIAS && indexAbstraction.isDataStreamRelated()) {
-                        Set<DataStream> aliasDataStreams = getAliasDataStreams(indexAbstraction, context.getProject().getIndicesLookup());
-                        for (DataStream ds : aliasDataStreams) {
-                            List<Index> failureIndices = ds.getFailureIndices().getIndices();
-                            for (int i = 0; i < failureIndices.size(); i++) {
-                                Index index = failureIndices.get(i);
-                                resources.add(new ResolvedExpression(index.getName(), IndexComponentSelector.DATA));
-                            }
-                        }
-                    } else if (indexAbstraction.getType() == Type.DATA_STREAM) {
-                        DataStream dataStream = (DataStream) indexAbstraction;
-                        for (int i = 0, n = dataStream.getFailureIndices().getIndices().size(); i < n; i++) {
-                            Index index = dataStream.getFailureIndices().getIndices().get(i);
-                            IndexMetadata indexMetadata = context.getProject().index(index);
-=======
                     if (indexAbstraction.isDataStreamRelated()) {
-                        List<Index> failureIndices = indexAbstraction.getFailureIndices(context.state.metadata());
+                        List<Index> failureIndices = indexAbstraction.getFailureIndices(context.getProject());
                         for (int i = 0, n = failureIndices.size(); i < n; i++) {
                             Index index = failureIndices.get(i);
-                            IndexMetadata indexMetadata = context.state.metadata().index(index);
->>>>>>> 1ba5d259
+                            IndexMetadata indexMetadata = context.getProject().index(index);
                             if (indexMetadata.getState() != excludeState) {
                                 resources.add(new ResolvedExpression(index.getName(), IndexComponentSelector.DATA));
                             }
