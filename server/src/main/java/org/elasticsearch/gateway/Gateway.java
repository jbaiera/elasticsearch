--- conflicted
+++ resolved
@@ -148,11 +148,7 @@
                 metaDataBuilder.transientSettings(),
                 e -> logUnknownSetting("transient", e),
                 (e, ex) -> logInvalidSetting("transient", e, ex)));
-<<<<<<< HEAD
-        ClusterState.Builder builder = clusterService.getClusterApplierService().newClusterStateBuilder();
-=======
         ClusterState.Builder builder = ClusterState.builder(ClusterName.CLUSTER_NAME_SETTING.get(settings));
->>>>>>> dce72c79
         builder.metaData(metaDataBuilder);
         listener.onSuccess(builder.build());
     }
