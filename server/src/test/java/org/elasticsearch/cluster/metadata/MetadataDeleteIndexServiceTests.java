--- conflicted
+++ resolved
@@ -345,13 +345,8 @@
         assertThat(dataStream, notNullValue());
         assertThat(dataStream.getFailureIndices().size(), equalTo(numBackingIndices - indexNumbersToDelete.size()));
         for (Index i : indicesToDelete) {
-<<<<<<< HEAD
             assertThat(after.metadata().getProject(projectId).indices().get(i.getName()), nullValue());
-            assertFalse(dataStream.getFailureIndices().getIndices().contains(i));
-=======
-            assertThat(after.metadata().getIndices().get(i.getName()), nullValue());
             assertFalse(dataStream.getFailureIndices().contains(i));
->>>>>>> 1ba5d259
         }
         assertThat(after.metadata().getProject(projectId).indices().size(), equalTo((2 * numBackingIndices) - indexNumbersToDelete.size()));
     }
