/*
 * Copyright Elasticsearch B.V. and/or licensed to Elasticsearch B.V. under one
 * or more contributor license agreements. Licensed under the Elastic License
 * 2.0 and the Server Side Public License, v 1; you may not use this file except
 * in compliance with, at your election, the Elastic License 2.0 or the Server
 * Side Public License, v 1.
 */

package org.elasticsearch.cluster.routing.allocation.allocator;

import org.apache.logging.log4j.Level;
import org.elasticsearch.action.ActionListener;
import org.elasticsearch.cluster.ClusterInfo;
import org.elasticsearch.cluster.ClusterInfoService;
import org.elasticsearch.cluster.ClusterName;
import org.elasticsearch.cluster.ClusterState;
import org.elasticsearch.cluster.ESAllocationTestCase;
import org.elasticsearch.cluster.TestShardRoutingRoleStrategies;
import org.elasticsearch.cluster.metadata.IndexMetadata;
import org.elasticsearch.cluster.metadata.Metadata;
import org.elasticsearch.cluster.metadata.NodesShutdownMetadata;
import org.elasticsearch.cluster.metadata.ProjectId;
import org.elasticsearch.cluster.metadata.ProjectMetadata;
import org.elasticsearch.cluster.metadata.SingleNodeShutdownMetadata;
import org.elasticsearch.cluster.node.DiscoveryNode;
import org.elasticsearch.cluster.node.DiscoveryNodeRole;
import org.elasticsearch.cluster.node.DiscoveryNodes;
import org.elasticsearch.cluster.routing.GlobalRoutingTableTestHelper;
import org.elasticsearch.cluster.routing.IndexRoutingTable;
import org.elasticsearch.cluster.routing.IndexShardRoutingTable;
import org.elasticsearch.cluster.routing.RecoverySource;
import org.elasticsearch.cluster.routing.RoutingChangesObserver;
import org.elasticsearch.cluster.routing.RoutingNode;
import org.elasticsearch.cluster.routing.RoutingTable;
import org.elasticsearch.cluster.routing.ShardRouting;
import org.elasticsearch.cluster.routing.ShardRoutingState;
import org.elasticsearch.cluster.routing.UnassignedInfo;
import org.elasticsearch.cluster.routing.allocation.AllocateUnassignedDecision;
import org.elasticsearch.cluster.routing.allocation.AllocationService;
import org.elasticsearch.cluster.routing.allocation.ExistingShardsAllocator;
import org.elasticsearch.cluster.routing.allocation.FailedShard;
import org.elasticsearch.cluster.routing.allocation.RoutingAllocation;
import org.elasticsearch.cluster.routing.allocation.ShardAllocationDecision;
import org.elasticsearch.cluster.routing.allocation.decider.AllocationDecider;
import org.elasticsearch.cluster.routing.allocation.decider.AllocationDeciders;
import org.elasticsearch.cluster.routing.allocation.decider.ConcurrentRebalanceAllocationDecider;
import org.elasticsearch.cluster.routing.allocation.decider.Decision;
import org.elasticsearch.cluster.routing.allocation.decider.FilterAllocationDecider;
import org.elasticsearch.cluster.routing.allocation.decider.NodeReplacementAllocationDecider;
import org.elasticsearch.cluster.routing.allocation.decider.NodeShutdownAllocationDecider;
import org.elasticsearch.cluster.routing.allocation.decider.ReplicaAfterPrimaryActiveAllocationDecider;
import org.elasticsearch.cluster.routing.allocation.decider.SameShardAllocationDecider;
import org.elasticsearch.cluster.routing.allocation.decider.ThrottlingAllocationDecider;
import org.elasticsearch.common.TriFunction;
import org.elasticsearch.common.UUIDs;
import org.elasticsearch.common.collect.ImmutableOpenMap;
import org.elasticsearch.common.settings.ClusterSettings;
import org.elasticsearch.common.settings.Settings;
import org.elasticsearch.common.util.Maps;
import org.elasticsearch.common.util.concurrent.DeterministicTaskQueue;
import org.elasticsearch.core.TimeValue;
import org.elasticsearch.gateway.GatewayAllocator;
import org.elasticsearch.index.IndexVersion;
import org.elasticsearch.index.shard.ShardId;
import org.elasticsearch.repositories.IndexId;
import org.elasticsearch.snapshots.InternalSnapshotsInfoService;
import org.elasticsearch.snapshots.Snapshot;
import org.elasticsearch.snapshots.SnapshotId;
import org.elasticsearch.snapshots.SnapshotShardSizeInfo;
import org.elasticsearch.snapshots.SnapshotsInfoService;
import org.elasticsearch.telemetry.metric.MeterRegistry;
import org.elasticsearch.test.ESTestCase;
import org.elasticsearch.test.MockLog;
import org.elasticsearch.threadpool.ThreadPool;
import org.junit.BeforeClass;

import java.util.Comparator;
import java.util.HashMap;
import java.util.HashSet;
import java.util.List;
import java.util.Map;
import java.util.Objects;
import java.util.Optional;
import java.util.Set;
import java.util.concurrent.atomic.AtomicBoolean;
import java.util.concurrent.atomic.AtomicInteger;
import java.util.concurrent.atomic.AtomicLong;
import java.util.concurrent.atomic.AtomicReference;
import java.util.function.BiPredicate;
import java.util.function.Consumer;
import java.util.function.Predicate;
import java.util.stream.Collectors;
import java.util.stream.IntStream;

import static org.elasticsearch.cluster.ClusterInfo.shardIdentifierFromRouting;
import static org.elasticsearch.cluster.routing.RoutingNodesHelper.shardsWithState;
import static org.elasticsearch.cluster.routing.ShardRoutingState.STARTED;
import static org.elasticsearch.cluster.routing.TestShardRouting.newShardRouting;
import static org.elasticsearch.cluster.routing.allocation.decider.ThrottlingAllocationDecider.CLUSTER_ROUTING_ALLOCATION_NODE_CONCURRENT_INCOMING_RECOVERIES_SETTING;
import static org.elasticsearch.cluster.routing.allocation.decider.ThrottlingAllocationDecider.CLUSTER_ROUTING_ALLOCATION_NODE_CONCURRENT_OUTGOING_RECOVERIES_SETTING;
import static org.elasticsearch.cluster.routing.allocation.decider.ThrottlingAllocationDecider.CLUSTER_ROUTING_ALLOCATION_NODE_INITIAL_PRIMARIES_RECOVERIES_SETTING;
import static org.elasticsearch.common.settings.ClusterSettings.createBuiltInClusterSettings;
import static org.elasticsearch.test.MockLog.assertThatLogger;
import static org.hamcrest.Matchers.equalTo;
import static org.hamcrest.Matchers.hasSize;
import static org.hamcrest.Matchers.lessThanOrEqualTo;
import static org.hamcrest.Matchers.notNullValue;
import static org.hamcrest.Matchers.nullValue;
import static org.hamcrest.Matchers.oneOf;
import static org.mockito.Mockito.mock;
import static org.mockito.Mockito.when;

public class DesiredBalanceReconcilerTests extends ESAllocationTestCase {

    public void testNoChangesOnEmptyDesiredBalance() {
        final var clusterState = DesiredBalanceComputerTests.createInitialClusterState(3);
        final var routingAllocation = createRoutingAllocationFrom(clusterState);

        reconcile(routingAllocation, new DesiredBalance(1, Map.of()));
        assertFalse(routingAllocation.routingNodesChanged());
    }

    public void testFailsNewPrimariesIfNoDataNodes() {
        final var clusterState = ClusterState.builder(DesiredBalanceComputerTests.createInitialClusterState(3))
            .nodes(
                DiscoveryNodes.builder()
                    .add(newNode("master", Set.of(DiscoveryNodeRole.MASTER_ROLE)))
                    .localNodeId("master")
                    .masterNodeId("master")
                    .build()
            )
            .build();

        final var routingNodes = clusterState.mutableRoutingNodes();
        final var unassigned = routingNodes.unassigned().iterator();
        while (unassigned.hasNext()) {
            final var shardRouting = unassigned.next();
            if (shardRouting.primary() && shardRouting.shardId().id() == 1) {
                final var unassignedInfo = shardRouting.unassignedInfo();
                assertThat(unassignedInfo.lastAllocationStatus(), equalTo(UnassignedInfo.AllocationStatus.NO_ATTEMPT));
                unassigned.updateUnassigned(
                    new UnassignedInfo(
                        unassignedInfo.reason(),
                        unassignedInfo.message(),
                        unassignedInfo.failure(),
                        unassignedInfo.failedAllocations(),
                        unassignedInfo.unassignedTimeNanos(),
                        unassignedInfo.unassignedTimeMillis(),
                        unassignedInfo.delayed(),
                        UnassignedInfo.AllocationStatus.DECIDERS_THROTTLED,
                        unassignedInfo.failedNodeIds(),
                        unassignedInfo.lastAllocatedNodeId()
                    ),
                    shardRouting.recoverySource(),
                    new RoutingChangesObserver.DelegatingRoutingChangesObserver()
                );
            }
        }

        final var routingAllocation = new RoutingAllocation(
            new AllocationDeciders(List.of()),
            routingNodes,
            clusterState,
            ClusterInfo.EMPTY,
            SnapshotShardSizeInfo.EMPTY,
            0L
        );

        for (ShardRouting shardRouting : routingAllocation.routingNodes().unassigned()) {
            assertTrue(shardRouting.toString(), shardRouting.unassigned());
            assertThat(
                shardRouting.unassignedInfo().lastAllocationStatus(),
                equalTo(
                    shardRouting.primary() && shardRouting.shardId().id() == 1
                        ? UnassignedInfo.AllocationStatus.DECIDERS_THROTTLED
                        : UnassignedInfo.AllocationStatus.NO_ATTEMPT
                )
            );
        }

        reconcile(
            routingAllocation,
            new DesiredBalance(
                1,
                randomBoolean()
                    ? Map.of()
                    : Map.of(
                        new ShardId(clusterState.metadata().getProject().index(DesiredBalanceComputerTests.TEST_INDEX).getIndex(), 0),
                        new ShardAssignment(Set.of("node-0"), 1, 0, 0)
                    )
            )
        );
        assertTrue(routingAllocation.routingNodesChanged());

        for (ShardRouting shardRouting : routingAllocation.routingNodes().unassigned()) {
            assertTrue(shardRouting.toString(), shardRouting.unassigned());
            assertThat(
                shardRouting.unassignedInfo().lastAllocationStatus(),
                equalTo(
                    // we only update primaries, and only if currently NO_ATTEMPT
                    shardRouting.primary()
                        ? shardRouting.shardId().id() == 1
                            ? UnassignedInfo.AllocationStatus.DECIDERS_THROTTLED
                            : UnassignedInfo.AllocationStatus.DECIDERS_NO
                        : UnassignedInfo.AllocationStatus.NO_ATTEMPT
                )
            );
        }
    }

    public void testUnassignedPrimariesBeforeUnassignedReplicasOnSingleProject() {
        doTestUnassignedPrimariesBeforeUnassignedReplicas(false);
    }

    @AwaitsFix(bugUrl = "ES-9109")
    public void testUnassignedPrimariesBeforeUnassignedReplicasOnMultipleProjects() {
        doTestUnassignedPrimariesBeforeUnassignedReplicas(true);
    }

    private static void doTestUnassignedPrimariesBeforeUnassignedReplicas(boolean multiProject) {
        // regardless of priority, we attempt to allocate all unassigned primaries before considering any unassigned replicas
        final var indexMetadata0 = randomPriorityIndex("index-0", 1, 1);
        final var indexMetadata1 = randomPriorityIndex("index-1", 1, 1);

        final var discoveryNodes = discoveryNodes(2);
        final var metadataBuilder = Metadata.builder();

        final ProjectId project0, project1;
        if (multiProject) {
            project0 = new ProjectId(randomUUID());
            metadataBuilder.put(ProjectMetadata.builder(project0).put(indexMetadata0, true));
            project1 = new ProjectId(randomUUID());
            metadataBuilder.put(ProjectMetadata.builder(project1).put(indexMetadata1, true));
        } else {
            project0 = Metadata.DEFAULT_PROJECT_ID;
            project1 = Metadata.DEFAULT_PROJECT_ID;
            metadataBuilder.put(ProjectMetadata.builder(Metadata.DEFAULT_PROJECT_ID).put(indexMetadata0, true).put(indexMetadata1, true));
        }

        var metadata = metadataBuilder.build();
        final var clusterState = ClusterState.builder(ClusterName.DEFAULT)
            .nodes(discoveryNodes)
            .metadata(metadata)
            .routingTable(GlobalRoutingTableTestHelper.buildRoutingTable(metadata, RoutingTable.Builder::addAsNew))
            .build();

        final var settings = throttleSettings();
        final var clusterSettings = new ClusterSettings(settings, ClusterSettings.BUILT_IN_CLUSTER_SETTINGS);

        final var desiredBalance = desiredBalance(clusterState, (shardId, nodeId) -> true);
        final var allocationFilter = new AtomicReference<BiPredicate<String, String>>(
            (indexName, nodeId) -> indexName.equals("index-0") && nodeId.equals("node-0")
        );

        final var allocationService = createTestAllocationService(
            routingAllocation -> reconcile(routingAllocation, desiredBalance),
            new SameShardAllocationDecider(clusterSettings),
            new ReplicaAfterPrimaryActiveAllocationDecider(),
            new ThrottlingAllocationDecider(clusterSettings),
            new AllocationDecider() {
                @Override
                public Decision canAllocate(ShardRouting shardRouting, RoutingNode node, RoutingAllocation allocation) {
                    return allocationFilter.get().test(shardRouting.getIndexName(), node.nodeId()) ? Decision.YES : Decision.NO;
                }
            }
        );

        // first start the primary of index-0 (no other shards may be allocated due to allocation filter)
        final var stateWithStartedPrimary = startInitializingShardsAndReroute(
            allocationService,
            startInitializingShardsAndReroute(allocationService, clusterState)
        );
        {
            final var index0RoutingTable = stateWithStartedPrimary.routingTable(project0).shardRoutingTable("index-0", 0);
            assertTrue(index0RoutingTable.primaryShard().started());
            assertTrue(index0RoutingTable.replicaShards().stream().allMatch(ShardRouting::unassigned));
            final var index1RoutingTable = stateWithStartedPrimary.routingTable(project1).shardRoutingTable("index-1", 0);
            assertTrue(index1RoutingTable.primaryShard().unassigned());
            assertTrue(index1RoutingTable.replicaShards().stream().allMatch(ShardRouting::unassigned));
        }

        // now relax the filter so that the replica of index-0 and the primary of index-1 can both be assigned to node-1, but the throttle
        // forces us to choose one of them to go first which must be the primary
        allocationFilter.set((indexName, nodeId) -> indexName.equals("index-0") || nodeId.equals("node-1"));
        final var stateWithInitializingSecondPrimary = startInitializingShardsAndReroute(allocationService, stateWithStartedPrimary);
        {
            final var index0RoutingTable = stateWithInitializingSecondPrimary.routingTable(project0).shardRoutingTable("index-0", 0);
            assertTrue(index0RoutingTable.primaryShard().started());
            assertTrue(index0RoutingTable.replicaShards().stream().allMatch(ShardRouting::unassigned));
            final var index1RoutingTable = stateWithInitializingSecondPrimary.routingTable(project1).shardRoutingTable("index-1", 0);
            assertTrue(index1RoutingTable.primaryShard().initializing());
            assertTrue(index1RoutingTable.replicaShards().stream().allMatch(ShardRouting::unassigned));
        }

        final var stateWithStartedPrimariesAndInitializingReplica = startInitializingShardsAndReroute(
            allocationService,
            stateWithInitializingSecondPrimary
        );
        {
            final var index0RoutingTable = stateWithStartedPrimariesAndInitializingReplica.routingTable(project0)
                .shardRoutingTable("index-0", 0);
            assertTrue(index0RoutingTable.primaryShard().started());
            assertTrue(index0RoutingTable.replicaShards().stream().allMatch(ShardRouting::initializing));
            final var index1RoutingTable = stateWithStartedPrimariesAndInitializingReplica.routingTable(project1)
                .shardRoutingTable("index-1", 0);
            assertTrue(index1RoutingTable.primaryShard().started());
            assertTrue(index1RoutingTable.replicaShards().stream().allMatch(ShardRouting::unassigned));
        }
    }

    public void testUnassignedShardsInterleaving() {
        // regardless of priority, we give each shard an opportunity to allocate one of its copies before we give any shard an opportunity
        // to allocate a further copy

        final var discoveryNodes = discoveryNodes(4);
        final var metadata = Metadata.builder();
        final var routingTable = RoutingTable.builder(TestShardRoutingRoleStrategies.DEFAULT_ROLE_ONLY);

        var shardsRemaining = 4;
        var indexNum = 0;
        while (shardsRemaining > 0) {
            final var shardCount = between(1, shardsRemaining);
            shardsRemaining -= shardCount;
            final var indexMetadata = randomPriorityIndex("index-" + indexNum++, shardCount, 3);
            metadata.put(indexMetadata, true);
            routingTable.addAsNew(indexMetadata);
        }

        final var clusterState = ClusterState.builder(ClusterName.DEFAULT)
            .nodes(discoveryNodes)
            .metadata(metadata)
            .routingTable(routingTable)
            .build();

        final var settings = throttleSettings();
        final var clusterSettings = new ClusterSettings(settings, ClusterSettings.BUILT_IN_CLUSTER_SETTINGS);

        final var desiredBalance = desiredBalance(clusterState, (shardId, nodeId) -> true);

        final var allocationService = createTestAllocationService(
            routingAllocation -> reconcile(routingAllocation, desiredBalance),
            new SameShardAllocationDecider(clusterSettings),
            new ReplicaAfterPrimaryActiveAllocationDecider(),
            new ThrottlingAllocationDecider(clusterSettings)
        );

        final var stateWithInitializingPrimaries = startInitializingShardsAndReroute(allocationService, clusterState);
        for (final var indexRoutingTable : stateWithInitializingPrimaries.routingTable()) {
            for (int i = 0; i < indexRoutingTable.size(); i++) {
                final var indexShardRoutingTable = indexRoutingTable.shard(i);
                assertTrue(indexShardRoutingTable.primaryShard().initializing());
                assertThat(indexShardRoutingTable.replicaShards().stream().filter(ShardRouting::unassigned).count(), equalTo(3L));
            }
        }

        final var stateWithInitializingReplicas1 = startInitializingShardsAndReroute(allocationService, stateWithInitializingPrimaries);
        for (final var indexRoutingTable : stateWithInitializingReplicas1.routingTable()) {
            for (int i = 0; i < indexRoutingTable.size(); i++) {
                final var indexShardRoutingTable = indexRoutingTable.shard(i);
                assertTrue(indexShardRoutingTable.primaryShard().started());
                assertThat(indexShardRoutingTable.replicaShards().stream().filter(ShardRouting::unassigned).count(), equalTo(2L));
                assertThat(indexShardRoutingTable.replicaShards().stream().filter(ShardRouting::initializing).count(), equalTo(1L));
            }
        }

        final var stateWithInitializingReplicas2 = startInitializingShardsAndReroute(allocationService, stateWithInitializingReplicas1);
        for (final var indexRoutingTable : stateWithInitializingReplicas2.routingTable()) {
            for (int i = 0; i < indexRoutingTable.size(); i++) {
                final var indexShardRoutingTable = indexRoutingTable.shard(i);
                assertTrue(indexShardRoutingTable.primaryShard().started());
                assertThat(indexShardRoutingTable.replicaShards().stream().filter(ShardRouting::unassigned).count(), equalTo(1L));
                assertThat(indexShardRoutingTable.replicaShards().stream().filter(ShardRouting::initializing).count(), equalTo(1L));
                assertThat(indexShardRoutingTable.replicaShards().stream().filter(ShardRouting::started).count(), equalTo(1L));
            }
        }

        final var stateWithInitializingReplicas3 = startInitializingShardsAndReroute(allocationService, stateWithInitializingReplicas2);
        for (final var indexRoutingTable : stateWithInitializingReplicas3.routingTable()) {
            for (int i = 0; i < indexRoutingTable.size(); i++) {
                final var indexShardRoutingTable = indexRoutingTable.shard(i);
                assertTrue(indexShardRoutingTable.primaryShard().started());
                assertThat(indexShardRoutingTable.replicaShards().stream().filter(ShardRouting::initializing).count(), equalTo(1L));
                assertThat(indexShardRoutingTable.replicaShards().stream().filter(ShardRouting::started).count(), equalTo(2L));
            }
        }

        final var finalState = startInitializingShardsAndReroute(allocationService, stateWithInitializingReplicas3);
        for (final var indexRoutingTable : finalState.routingTable()) {
            for (int i = 0; i < indexRoutingTable.size(); i++) {
                final var indexShardRoutingTable = indexRoutingTable.shard(i);
                assertTrue(indexShardRoutingTable.allShardsStarted());
            }
        }
    }

    public void testUnassignedShardsPriority() {
        final var discoveryNodes = discoveryNodes(2);
        final var metadata = Metadata.builder();
        final var routingTable = RoutingTable.builder(TestShardRoutingRoleStrategies.DEFAULT_ROLE_ONLY);

        final var indexMetadata0 = randomPriorityIndex("index-0", 2, 1);
        final var indexMetadata1 = randomPriorityIndex("index-1", 2, 1);

        metadata.put(indexMetadata0, true);
        metadata.put(indexMetadata1, true);
        routingTable.addAsNew(indexMetadata0);
        routingTable.addAsNew(indexMetadata1);

        final var comparisonResult = Comparator.<IndexMetadata>comparingInt(indexMetadata -> indexMetadata.isSystem() ? 1 : 0)
            .thenComparingInt(IndexMetadata::priority)
            .thenComparingLong(IndexMetadata::getCreationDate)
            .thenComparing(indexMetadata -> indexMetadata.getIndex().getName())
            .compare(indexMetadata0, indexMetadata1);
        assert comparisonResult != 0;
        final var higherIndex = comparisonResult > 0 ? indexMetadata0 : indexMetadata1;
        final var lowerIndex = comparisonResult > 0 ? indexMetadata1 : indexMetadata0;

        final var clusterState = ClusterState.builder(ClusterName.DEFAULT)
            .nodes(discoveryNodes)
            .metadata(metadata)
            .routingTable(routingTable)
            .build();

        final var settings = throttleSettings();
        final var clusterSettings = new ClusterSettings(settings, ClusterSettings.BUILT_IN_CLUSTER_SETTINGS);

        final var desiredBalance = desiredBalance(clusterState, (shardId, nodeId) -> true);
        final var assignReplicas = new AtomicBoolean(false);

        final var allocationService = createTestAllocationService(
            routingAllocation -> reconcile(routingAllocation, desiredBalance),
            new SameShardAllocationDecider(clusterSettings),
            new ReplicaAfterPrimaryActiveAllocationDecider(),
            new ThrottlingAllocationDecider(clusterSettings),
            new AllocationDecider() {
                @Override
                public Decision canAllocate(ShardRouting shardRouting, RoutingNode node, RoutingAllocation allocation) {
                    return (shardRouting.primary() && node.nodeId().equals("node-0")) || assignReplicas.get() ? Decision.YES : Decision.NO;
                }
            }
        );

        final TriFunction<ClusterState, IndexMetadata, Integer, ShardRouting> primaryGetter = (state, indexMetadata, shardId) -> state
            .routingTable()
            .shardRoutingTable(indexMetadata.getIndex().getName(), shardId)
            .primaryShard();

        final var state1 = startInitializingShardsAndReroute(allocationService, clusterState);
        assertTrue(primaryGetter.apply(state1, higherIndex, 0).initializing());
        assertTrue(primaryGetter.apply(state1, higherIndex, 1).unassigned());
        assertTrue(primaryGetter.apply(state1, lowerIndex, 0).unassigned());
        assertTrue(primaryGetter.apply(state1, lowerIndex, 1).unassigned());

        final var state2 = startInitializingShardsAndReroute(allocationService, state1);
        assertTrue(primaryGetter.apply(state2, higherIndex, 0).started());
        assertTrue(primaryGetter.apply(state2, higherIndex, 1).initializing());
        assertTrue(primaryGetter.apply(state2, lowerIndex, 0).unassigned());
        assertTrue(primaryGetter.apply(state2, lowerIndex, 1).unassigned());

        final var state3 = startInitializingShardsAndReroute(allocationService, state2);
        assertTrue(primaryGetter.apply(state3, higherIndex, 0).started());
        assertTrue(primaryGetter.apply(state3, higherIndex, 1).started());
        assertTrue(primaryGetter.apply(state3, lowerIndex, 0).initializing());
        assertTrue(primaryGetter.apply(state3, lowerIndex, 1).unassigned());

        final var state4 = startInitializingShardsAndReroute(allocationService, state3);
        assertTrue(primaryGetter.apply(state4, higherIndex, 0).started());
        assertTrue(primaryGetter.apply(state4, higherIndex, 1).started());
        assertTrue(primaryGetter.apply(state4, lowerIndex, 0).started());
        assertTrue(primaryGetter.apply(state4, lowerIndex, 1).initializing());

        final var state5 = startInitializingShardsAndReroute(allocationService, state4);
        assertTrue(primaryGetter.apply(state5, higherIndex, 0).started());
        assertTrue(primaryGetter.apply(state5, higherIndex, 1).started());
        assertTrue(primaryGetter.apply(state5, lowerIndex, 0).started());
        assertTrue(primaryGetter.apply(state5, lowerIndex, 1).started());

        final TriFunction<ClusterState, IndexMetadata, Integer, ShardRouting> replicaGetter = (state, indexMetadata, shardId) -> state
            .routingTable()
            .shardRoutingTable(indexMetadata.getIndex().getName(), shardId)
            .replicaShards()
            .get(0);

        assignReplicas.set(true);

        final var state6 = startInitializingShardsAndReroute(allocationService, state5);
        assertTrue(replicaGetter.apply(state6, higherIndex, 0).initializing());
        assertTrue(replicaGetter.apply(state6, higherIndex, 1).unassigned());
        assertTrue(replicaGetter.apply(state6, lowerIndex, 0).unassigned());
        assertTrue(replicaGetter.apply(state6, lowerIndex, 1).unassigned());

        final var state7 = startInitializingShardsAndReroute(allocationService, state6);
        assertTrue(replicaGetter.apply(state7, higherIndex, 0).started());
        assertTrue(replicaGetter.apply(state7, higherIndex, 1).initializing());
        assertTrue(replicaGetter.apply(state7, lowerIndex, 0).unassigned());
        assertTrue(replicaGetter.apply(state7, lowerIndex, 1).unassigned());

        final var state8 = startInitializingShardsAndReroute(allocationService, state7);
        assertTrue(replicaGetter.apply(state8, higherIndex, 0).started());
        assertTrue(replicaGetter.apply(state8, higherIndex, 1).started());
        assertTrue(replicaGetter.apply(state8, lowerIndex, 0).initializing());
        assertTrue(replicaGetter.apply(state8, lowerIndex, 1).unassigned());

        final var state9 = startInitializingShardsAndReroute(allocationService, state8);
        assertTrue(replicaGetter.apply(state9, higherIndex, 0).started());
        assertTrue(replicaGetter.apply(state9, higherIndex, 1).started());
        assertTrue(replicaGetter.apply(state9, lowerIndex, 0).started());
        assertTrue(replicaGetter.apply(state9, lowerIndex, 1).initializing());

        final var state10 = startInitializingShardsAndReroute(allocationService, state9);
        assertTrue(replicaGetter.apply(state10, higherIndex, 0).started());
        assertTrue(replicaGetter.apply(state10, higherIndex, 1).started());
        assertTrue(replicaGetter.apply(state10, lowerIndex, 0).started());
        assertTrue(replicaGetter.apply(state10, lowerIndex, 1).started());
    }

    public void testUnassignedRespectsDesiredBalance() {
        final var discoveryNodes = discoveryNodes(5);
        final var metadata = Metadata.builder();
        final var routingTable = RoutingTable.builder(TestShardRoutingRoleStrategies.DEFAULT_ROLE_ONLY);

        for (var i = 0; i < 5; i++) {
            final var indexMetadata = randomPriorityIndex("index-" + i, between(1, 5), between(0, 4));
            metadata.put(indexMetadata, true);
            routingTable.addAsNew(indexMetadata);
        }

        final var clusterState = ClusterState.builder(ClusterName.DEFAULT)
            .nodes(discoveryNodes)
            .metadata(metadata)
            .routingTable(routingTable)
            .build();

        final var settings = Settings.EMPTY;
        final var clusterSettings = new ClusterSettings(settings, ClusterSettings.BUILT_IN_CLUSTER_SETTINGS);

        final var desiredBalance = desiredBalance(clusterState, (shardId, nodeId) -> true);
        final var allocationService = createTestAllocationService(
            routingAllocation -> reconcile(routingAllocation, desiredBalance),
            new SameShardAllocationDecider(clusterSettings),
            new ReplicaAfterPrimaryActiveAllocationDecider()
        );

        ClusterState reroutedState = clusterState;
        var changed = true;
        while (changed) {
            final var nextState = startInitializingShardsAndReroute(allocationService, reroutedState);
            changed = nextState != reroutedState;
            reroutedState = nextState;
        }

        boolean anyAssigned = false;
        for (final var indexRoutingTable : reroutedState.routingTable()) {
            for (int shardId = 0; shardId < indexRoutingTable.size(); shardId++) {
                final var indexShardRoutingTable = indexRoutingTable.shard(shardId);
                final var nodeIds = new HashSet<String>();
                for (int copy = 0; copy < indexShardRoutingTable.size(); copy++) {
                    final var shardRouting = indexShardRoutingTable.shard(copy);
                    if (shardRouting.started()) {
                        anyAssigned = true;
                        nodeIds.add(shardRouting.currentNodeId());
                    } else {
                        assertTrue(shardRouting.unassigned());
                    }
                }
                assertTrue(desiredBalance.getAssignment(indexShardRoutingTable.shardId()).nodeIds().containsAll(nodeIds));
            }
        }

        assertNotEquals(anyAssigned, desiredBalance.assignments().values().stream().map(ShardAssignment::nodeIds).allMatch(Set::isEmpty));
    }

    public void testUnassignedAllocationPredictsDiskUsage() {
        final var discoveryNodes = discoveryNodes(1);
        final var metadata = Metadata.builder();
        final var routingTable = RoutingTable.builder(TestShardRoutingRoleStrategies.DEFAULT_ROLE_ONLY);

        final var existingIndexMetadata = randomPriorityIndex("index-existing", 1, 0);
        metadata.put(existingIndexMetadata, true);
        routingTable.addAsRecovery(existingIndexMetadata);

        final var restoredIndexMetadata = randomPriorityIndex("index-restored", 1, 0);
        metadata.put(restoredIndexMetadata, true);
        final var recoverySource = new RecoverySource.SnapshotRecoverySource(
            UUIDs.randomBase64UUID(random()),
            new Snapshot("repo", new SnapshotId("snap", UUIDs.randomBase64UUID(random()))),
            IndexVersion.current(),
            new IndexId("index", UUIDs.randomBase64UUID(random()))
        );
        routingTable.addAsRestore(restoredIndexMetadata, recoverySource);

        final var clusterState = ClusterState.builder(ClusterName.DEFAULT)
            .nodes(discoveryNodes)
            .metadata(metadata)
            .routingTable(routingTable)
            .build();

        final var settings = Settings.EMPTY;
        final var clusterSettings = new ClusterSettings(settings, ClusterSettings.BUILT_IN_CLUSTER_SETTINGS);

        final var existingShardSize = randomNonNegativeLong();
        final var shardSizesBuilder = ImmutableOpenMap.<String, Long>builder();
        shardSizesBuilder.put(
            shardIdentifierFromRouting(clusterState.routingTable().shardRoutingTable("index-existing", 0).primaryShard()),
            existingShardSize
        );
        final var clusterInfo = new ClusterInfo(
            ImmutableOpenMap.of(),
            ImmutableOpenMap.of(),
            shardSizesBuilder.build(),
            ImmutableOpenMap.of(),
            ImmutableOpenMap.of(),
            ImmutableOpenMap.of()
        );

        final var restoredShardSize = randomNonNegativeLong();
        final var snapshotSizesBuilder = ImmutableOpenMap.<InternalSnapshotsInfoService.SnapshotShard, Long>builder();
        snapshotSizesBuilder.put(
            new InternalSnapshotsInfoService.SnapshotShard(
                recoverySource.snapshot(),
                recoverySource.index(),
                new ShardId(restoredIndexMetadata.getIndex(), 0)
            ),
            restoredShardSize
        );
        final var snapshotShardSizeInfo = new SnapshotShardSizeInfo(snapshotSizesBuilder.build());

        final var desiredBalance = desiredBalance(clusterState, (shardId, nodeId) -> true);
        final var allocationService = createTestAllocationService(
            routingAllocation -> reconcile(routingAllocation, desiredBalance),
            () -> clusterInfo,
            () -> snapshotShardSizeInfo,
            new SameShardAllocationDecider(clusterSettings),
            new ReplicaAfterPrimaryActiveAllocationDecider()
        );

        final var reroutedState = allocationService.reroute(clusterState, "test", ActionListener.noop());

        final var existingShard = reroutedState.routingTable().shardRoutingTable("index-existing", 0).primaryShard();
        assertTrue(existingShard.initializing());
        assertThat(existingShard.getExpectedShardSize(), equalTo(existingShardSize));

        final var restoredShard = reroutedState.routingTable().shardRoutingTable("index-restored", 0).primaryShard();
        assertTrue(restoredShard.initializing());
        assertThat(restoredShard.getExpectedShardSize(), equalTo(restoredShardSize));
    }

    public void testUnassignedSkipsEquivalentReplicas() {
        final var discoveryNodes = discoveryNodes(2);
        final var metadata = Metadata.builder();
        final var routingTable = RoutingTable.builder(TestShardRoutingRoleStrategies.DEFAULT_ROLE_ONLY);

        final var indexMetadata = randomPriorityIndex("index-0", 1, between(0, 5));
        metadata.put(indexMetadata, true);
        routingTable.addAsNew(indexMetadata);

        final var clusterState = ClusterState.builder(ClusterName.DEFAULT)
            .nodes(discoveryNodes)
            .metadata(metadata)
            .routingTable(routingTable)
            .build();

        final var settings = Settings.EMPTY;
        final var clusterSettings = new ClusterSettings(settings, ClusterSettings.BUILT_IN_CLUSTER_SETTINGS);

        final var triedReplica = new AtomicBoolean();
        final var replicaDecision = randomFrom(Decision.THROTTLE, Decision.NO);
        final var desiredBalance = desiredBalance(clusterState, (shardId, nodeId) -> true);
        final var allocationService = createTestAllocationService(
            routingAllocation -> reconcile(routingAllocation, desiredBalance),
            new SameShardAllocationDecider(clusterSettings),
            new ReplicaAfterPrimaryActiveAllocationDecider(),
            new AllocationDecider() {
                @Override
                public Decision canAllocate(ShardRouting shardRouting, RoutingNode node, RoutingAllocation allocation) {
                    if (shardRouting.primary()) {
                        return Decision.YES;
                    } else {
                        // there are two replicas but they're equivalent so we should only call canAllocate once.
                        assert triedReplica.compareAndSet(false, true);
                        return replicaDecision;
                    }
                }
            }
        );

        var reroutedState = clusterState;
        boolean changed;
        do {
            triedReplica.set(false);
            final var newState = startInitializingShardsAndReroute(allocationService, reroutedState);
            changed = newState != reroutedState;
            reroutedState = newState;
        } while (changed);

        assertTrue(
            reroutedState.routingTable()
                .shardRoutingTable("index-0", 0)
                .replicaShards()
                .stream()
                .allMatch(
                    shardRouting -> shardRouting.unassignedInfo().lastAllocationStatus() == UnassignedInfo.AllocationStatus.NO_ATTEMPT
                )
        );
    }

    public void testUnassignedSetsAllocationStatusOnUnassignedShards() {
        final var discoveryNodes = discoveryNodes(2);
        final var metadata = Metadata.builder();
        final var routingTable = RoutingTable.builder(TestShardRoutingRoleStrategies.DEFAULT_ROLE_ONLY);

        final var indexMetadata = randomPriorityIndex("index-0", 1, between(0, 5));
        metadata.put(indexMetadata, true);
        routingTable.addAsNew(indexMetadata);

        final var clusterState = ClusterState.builder(ClusterName.DEFAULT)
            .nodes(discoveryNodes)
            .metadata(metadata)
            .routingTable(routingTable)
            .build();

        final var settings = Settings.EMPTY;
        final var clusterSettings = new ClusterSettings(settings, ClusterSettings.BUILT_IN_CLUSTER_SETTINGS);

        final var assignPrimary = new AtomicBoolean(false);
        final var nonYesDecision = randomFrom(Decision.THROTTLE, Decision.NO);
        final var desiredBalance = desiredBalance(clusterState, (shardId, nodeId) -> true);
        final var allocationService = createTestAllocationService(
            routingAllocation -> reconcile(routingAllocation, desiredBalance),
            new SameShardAllocationDecider(clusterSettings),
            new ReplicaAfterPrimaryActiveAllocationDecider(),
            new AllocationDecider() {
                @Override
                public Decision canAllocate(ShardRouting shardRouting, RoutingNode node, RoutingAllocation allocation) {
                    if (shardRouting.primary()) {
                        return assignPrimary.get() ? Decision.YES : nonYesDecision;
                    } else {
                        return nonYesDecision;
                    }
                }
            }
        );

        final var redState = startInitializingShardsAndReroute(allocationService, clusterState);
        assertEquals(
            nonYesDecision == Decision.NO
                ? UnassignedInfo.AllocationStatus.DECIDERS_NO
                : UnassignedInfo.AllocationStatus.DECIDERS_THROTTLED,
            redState.routingTable().shardRoutingTable("index-0", 0).primaryShard().unassignedInfo().lastAllocationStatus()
        );

        assignPrimary.set(true);
        final var yellowState = startInitializingShardsAndReroute(
            allocationService,
            startInitializingShardsAndReroute(allocationService, redState)
        );
        for (final var shardRouting : yellowState.routingTable().shardRoutingTable("index-0", 0).replicaShards()) {
            assertEquals(UnassignedInfo.AllocationStatus.NO_ATTEMPT, shardRouting.unassignedInfo().lastAllocationStatus());
        }
    }

    public void testUnassignedPrimariesThrottlingAndFallback() {
        // we fall back to trying all nodes if an unassigned primary cannot be assigned to a desired node, but only if the desired nodes
        // aren't just throttled

        final var discoveryNodes = discoveryNodes(2);
        final var metadata = Metadata.builder();
        final var routingTable = RoutingTable.builder(TestShardRoutingRoleStrategies.DEFAULT_ROLE_ONLY);

        final var indexMetadata0 = randomPriorityIndex("index-0", 2, 0);
        metadata.put(indexMetadata0, true);
        routingTable.addAsNew(indexMetadata0);

        final var clusterState = ClusterState.builder(ClusterName.DEFAULT)
            .nodes(discoveryNodes)
            .metadata(metadata)
            .routingTable(routingTable)
            .build();

        final var settings = throttleSettings();
        final var clusterSettings = new ClusterSettings(settings, ClusterSettings.BUILT_IN_CLUSTER_SETTINGS);

        final var desiredBalance = desiredBalance(clusterState, (shardId, nodeId) -> nodeId.equals("node-0"));
        final var allocationFilter = new AtomicReference<BiPredicate<Integer, String>>();

        final var allocationService = createTestAllocationService(
            routingAllocation -> reconcile(routingAllocation, desiredBalance),
            new SameShardAllocationDecider(clusterSettings),
            new ReplicaAfterPrimaryActiveAllocationDecider(),
            new ThrottlingAllocationDecider(clusterSettings),
            new AllocationDecider() {
                @Override
                public Decision canAllocate(ShardRouting shardRouting, RoutingNode node, RoutingAllocation allocation) {
                    return allocationFilter.get().test(shardRouting.getId(), node.nodeId()) ? Decision.YES : Decision.NO;
                }
            }
        );

        final var unused = ActionListener.<Void>noop();

        // first assign the primary of [index-0][0] (no other shards may be allocated due to allocation filter)
        allocationFilter.set((shardId, nodeId) -> shardId == 0);
        final var stateWithOneInitializingPrimary = allocationService.reroute(clusterState, "test", unused);
        {
            final var shard0RoutingTable = stateWithOneInitializingPrimary.routingTable().shardRoutingTable("index-0", 0);
            assertTrue(shard0RoutingTable.primaryShard().initializing());
            assertThat(shard0RoutingTable.primaryShard().currentNodeId(), equalTo("node-0"));
            final var shard1RoutingTable = stateWithOneInitializingPrimary.routingTable().shardRoutingTable("index-0", 1);
            assertTrue(shard1RoutingTable.primaryShard().unassigned());
        }

        // now relax the allocation filter and ensure that [index-0][1] still isn't assigned due to throttling on the desired node
        allocationFilter.set((shardId, nodeId) -> true);
        final var stateStillWithOneInitializingPrimary = allocationService.reroute(stateWithOneInitializingPrimary, "test", unused);
        {
            final var shard0RoutingTable = stateStillWithOneInitializingPrimary.routingTable().shardRoutingTable("index-0", 0);
            assertTrue(shard0RoutingTable.primaryShard().initializing());
            assertThat(shard0RoutingTable.primaryShard().currentNodeId(), equalTo("node-0"));
            final var shard1RoutingTable = stateStillWithOneInitializingPrimary.routingTable().shardRoutingTable("index-0", 1);
            assertTrue(shard1RoutingTable.primaryShard().unassigned());
        }

        // now forbid [index-0][1] from its desired node and see that it falls back to the undesired node
        allocationFilter.set((shardId, nodeId) -> nodeId.equals("node-1"));
        final var stateWithBothInitializingPrimaries = allocationService.reroute(stateStillWithOneInitializingPrimary, "test", unused);
        {
            final var shard0RoutingTable = stateWithBothInitializingPrimaries.routingTable().shardRoutingTable("index-0", 0);
            assertTrue(shard0RoutingTable.primaryShard().initializing());
            assertThat(shard0RoutingTable.primaryShard().currentNodeId(), equalTo("node-0"));
            final var shard1RoutingTable = stateWithBothInitializingPrimaries.routingTable().shardRoutingTable("index-0", 1);
            assertTrue(shard1RoutingTable.primaryShard().initializing());
            assertThat(shard1RoutingTable.primaryShard().currentNodeId(), equalTo("node-1"));
        }
    }

    public void testMoveShards() {
        final var discoveryNodes = discoveryNodes(4);
        final var metadata = Metadata.builder();
        final var routingTable = RoutingTable.builder(TestShardRoutingRoleStrategies.DEFAULT_ROLE_ONLY);

        final var indexMetadata = randomPriorityIndex("index-0", 3, 1);
        metadata.put(indexMetadata, true);
        routingTable.addAsNew(indexMetadata);

        var clusterState = ClusterState.builder(ClusterName.DEFAULT)
            .nodes(discoveryNodes)
            .metadata(metadata)
            .routingTable(routingTable)
            .build();

        final var settings = Settings.builder()
            .put(throttleSettings())
            .putList(
                FilterAllocationDecider.CLUSTER_ROUTING_INCLUDE_GROUP_SETTING.getConcreteSettingForNamespace("_id").getKey(),
                "node-0",
                "node-1"
            )
            .build();
        final var clusterSettings = new ClusterSettings(settings, ClusterSettings.BUILT_IN_CLUSTER_SETTINGS);

        final var canAllocateRef = new AtomicReference<>(Decision.YES);

        final var desiredBalance = new AtomicReference<>(desiredBalance(clusterState, (shardId, nodeId) -> true));
        final var allocationService = createTestAllocationService(
            routingAllocation -> reconcile(routingAllocation, desiredBalance.get()),
            new SameShardAllocationDecider(clusterSettings),
            new ReplicaAfterPrimaryActiveAllocationDecider(),
            new ThrottlingAllocationDecider(clusterSettings),
            new FilterAllocationDecider(settings, clusterSettings),
            new NodeShutdownAllocationDecider(),
            new NodeReplacementAllocationDecider(),
            new AllocationDecider() {
                @Override
                public Decision canRebalance(RoutingAllocation allocation) {
                    return Decision.NO;
                }

                @Override
                public Decision canAllocate(ShardRouting shardRouting, RoutingAllocation allocation) {
                    return canAllocateRef.get();
                }
            }
        );

        boolean changed;
        do {
            final var newState = startInitializingShardsAndReroute(allocationService, clusterState);
            changed = newState != clusterState;
            clusterState = newState;
        } while (changed);
        for (ShardRouting shardRouting : clusterState.routingTable().allShardsIterator()) {
            assertTrue(shardRouting.started());
            assertThat(shardRouting.currentNodeId(), oneOf("node-0", "node-1"));
        }

        clusterSettings.applySettings(
            Settings.builder()
                .putList(
                    FilterAllocationDecider.CLUSTER_ROUTING_INCLUDE_GROUP_SETTING.getConcreteSettingForNamespace("_id").getKey(),
                    "node-2",
                    "node-3"
                )
                .build()
        );

        assertSame(clusterState, allocationService.reroute(clusterState, "test", ActionListener.noop())); // all still on desired nodes, no
                                                                                                          // movement needed

        desiredBalance.set(desiredBalance(clusterState, (shardId, nodeId) -> nodeId.equals("node-2") || nodeId.equals("node-3")));

        // The next reroute starts moving shards to node-2 and node-3, but interleaves the decisions between node-0 and node-1 for fairness.
        // There's an inbound throttle of 1 but no outbound throttle, so without the interleaving one node would relocate 2 shards.
        final var reroutedState = allocationService.reroute(clusterState, "test", ActionListener.noop());
        assertThat(reroutedState.getRoutingNodes().node("node-0").numberOfShardsWithState(ShardRoutingState.RELOCATING), equalTo(1));
        assertThat(reroutedState.getRoutingNodes().node("node-1").numberOfShardsWithState(ShardRoutingState.RELOCATING), equalTo(1));

        // Ensuring that we check the shortcut two-param canAllocate() method up front
        canAllocateRef.set(Decision.NO);
        assertSame(clusterState, allocationService.reroute(clusterState, "test", ActionListener.noop()));
        canAllocateRef.set(Decision.YES);

        // Restore filter to default
        clusterSettings.applySettings(
            Settings.builder()
                .putList(
                    FilterAllocationDecider.CLUSTER_ROUTING_INCLUDE_GROUP_SETTING.getConcreteSettingForNamespace("_id").getKey(),
                    "node-0",
                    "node-1"
                )
                .build()
        );

        // Mark node-0 as shutting down, to be replaced by node-2, so that a shard can be force-moved to node-2 even though the allocation
        // filter forbids this
        final var shuttingDownState = allocationService.reroute(
            clusterState.copyAndUpdateMetadata(
                tmpMetadata -> tmpMetadata.putCustom(
                    NodesShutdownMetadata.TYPE,
                    new NodesShutdownMetadata(
                        Map.of(
                            "node-0",
                            SingleNodeShutdownMetadata.builder()
                                .setNodeId("node-0")
                                .setType(SingleNodeShutdownMetadata.Type.REPLACE)
                                .setTargetNodeName("node-2")
                                .setStartedAtMillis(System.currentTimeMillis())
                                .setReason("test")
                                .build()
                        )
                    )
                )
            ),
            "test",
            ActionListener.noop()
        );
        assertThat(shuttingDownState.getRoutingNodes().node("node-2").numberOfShardsWithState(ShardRoutingState.INITIALIZING), equalTo(1));
    }

    public void testRebalance() {
        final var discoveryNodes = discoveryNodes(4);
        final var metadata = Metadata.builder();
        final var routingTable = RoutingTable.builder(TestShardRoutingRoleStrategies.DEFAULT_ROLE_ONLY);

        final var indexMetadata = randomPriorityIndex("index-0", 3, 1);
        metadata.put(indexMetadata, true);
        routingTable.addAsNew(indexMetadata);

        var clusterState = ClusterState.builder(ClusterName.DEFAULT)
            .nodes(discoveryNodes)
            .metadata(metadata)
            .routingTable(routingTable)
            .build();

        final var settings = throttleSettings();
        final var clusterSettings = new ClusterSettings(settings, ClusterSettings.BUILT_IN_CLUSTER_SETTINGS);

        final var canAllocateShardRef = new AtomicReference<>(Decision.YES);
        final var canRebalanceGlobalRef = new AtomicReference<>(Decision.YES);
        final var canRebalanceShardRef = new AtomicReference<>(Decision.YES);

        final var desiredBalance = new AtomicReference<>(
            desiredBalance(clusterState, (shardId, nodeId) -> nodeId.equals("node-0") || nodeId.equals("node-1"))
        );
        final var allocationService = createTestAllocationService(
            routingAllocation -> reconcile(routingAllocation, desiredBalance.get()),
            new SameShardAllocationDecider(clusterSettings),
            new ReplicaAfterPrimaryActiveAllocationDecider(),
            new ThrottlingAllocationDecider(clusterSettings),
            new AllocationDecider() {
                @Override
                public Decision canRebalance(RoutingAllocation allocation) {
                    return canRebalanceGlobalRef.get();
                }

                @Override
                public Decision canRebalance(ShardRouting shardRouting, RoutingAllocation allocation) {
                    return canRebalanceShardRef.get();
                }

                @Override
                public Decision canAllocate(ShardRouting shardRouting, RoutingAllocation allocation) {
                    return canAllocateShardRef.get();
                }
            }
        );

        boolean changed;
        do {
            final var newState = startInitializingShardsAndReroute(allocationService, clusterState);
            changed = newState != clusterState;
            clusterState = newState;
        } while (changed);
        for (ShardRouting shardRouting : clusterState.routingTable().allShardsIterator()) {
            assertTrue(shardRouting.started());
            assertThat(shardRouting.currentNodeId(), oneOf("node-0", "node-1"));
        }

        assertSame(clusterState, allocationService.reroute(clusterState, "test", ActionListener.noop())); // all still on desired nodes, no
                                                                                                          // movement needed

        desiredBalance.set(desiredBalance(clusterState, (shardId, nodeId) -> nodeId.equals("node-2") || nodeId.equals("node-3")));

        canRebalanceGlobalRef.set(Decision.NO);
        assertSame(clusterState, allocationService.reroute(clusterState, "test", ActionListener.noop())); // rebalancing forbidden on all
                                                                                                          // shards, no movement
        canRebalanceGlobalRef.set(Decision.YES);

        canRebalanceShardRef.set(Decision.NO);
        assertSame(clusterState, allocationService.reroute(clusterState, "test", ActionListener.noop())); // rebalancing forbidden on
                                                                                                          // specific shards, no movement
        canRebalanceShardRef.set(Decision.YES);

        canAllocateShardRef.set(Decision.NO);
        assertSame(clusterState, allocationService.reroute(clusterState, "test", ActionListener.noop())); // allocation not possible, no
                                                                                                          // movement
        canAllocateShardRef.set(Decision.YES);

        // The next reroute starts moving shards to node-2 and node-3, but interleaves the decisions between node-0 and node-1 for fairness.
        // There's an inbound throttle of 1 but no outbound throttle, so without the interleaving one node would relocate 2 shards.
        final var reroutedState = allocationService.reroute(clusterState, "test", ActionListener.noop());
        assertThat(reroutedState.getRoutingNodes().node("node-0").numberOfShardsWithState(ShardRoutingState.RELOCATING), equalTo(1));
        assertThat(reroutedState.getRoutingNodes().node("node-1").numberOfShardsWithState(ShardRoutingState.RELOCATING), equalTo(1));
    }

    public void testDoNotRebalanceToTheNodeThatNoLongerExists() {

        var indexMetadata = IndexMetadata.builder("index-1").settings(indexSettings(IndexVersion.current(), 1, 0)).build();
        final var index = indexMetadata.getIndex();
        final var shardId = new ShardId(index, 0);

        final var clusterState = ClusterState.builder(ClusterName.DEFAULT)
            .nodes(discoveryNodes(1))// node-1 left the cluster
            .metadata(Metadata.builder().put(indexMetadata, true))
            .routingTable(
                RoutingTable.builder().add(IndexRoutingTable.builder(index).addShard(newShardRouting(shardId, "node-0", true, STARTED)))
            )
            .build();

        final var allocation = createRoutingAllocationFrom(clusterState);
        final var balance = new DesiredBalance(
            1,
            Map.of(shardId, new ShardAssignment(Set.of("node-1"), 1, 0, 0)) // shard is assigned to the node that has left
        );

        reconcile(allocation, balance);

        assertThat(allocation.routingNodes().node("node-0"), notNullValue());
        assertThat(allocation.routingNodes().node("node-1"), nullValue());
        // shard is kept wherever until balance is recalculated
        assertThat(allocation.routingNodes().node("node-0").getByShardId(shardId), notNullValue());
    }

    public void testDoNotAllocateIgnoredShards() {

        final var indexMetadata = IndexMetadata.builder("index-1").settings(indexSettings(IndexVersion.current(), 1, 0)).build();
        final var index = indexMetadata.getIndex();
        final var shardId = new ShardId(index, 0);

        final var clusterState = ClusterState.builder(ClusterName.DEFAULT)
            .nodes(discoveryNodes(1))
            .metadata(Metadata.builder().put(indexMetadata, true))
            .routingTable(RoutingTable.builder(TestShardRoutingRoleStrategies.DEFAULT_ROLE_ONLY).addAsNew(indexMetadata))
            .build();

        final var allocation = createRoutingAllocationFrom(clusterState);
        final var balance = new DesiredBalance(
            1,
            Map.of(shardId, new ShardAssignment(Set.of(), 1, 1, 1)) // shard is ignored
        );

        reconcile(allocation, balance);

        assertThat(allocation.routingNodes().node("node-0").size(), equalTo(0));
        assertThat(allocation.routingNodes().unassigned().ignored(), hasSize(1));
    }

    public void testFallbackAllocation() {

        final var indexMetadata = IndexMetadata.builder("index-1").settings(indexSettings(IndexVersion.current(), 1, 1)).build();
        final var index = indexMetadata.getIndex();
        final var shardId = new ShardId(index, 0);

        final var clusterState = ClusterState.builder(ClusterName.DEFAULT)
            .nodes(discoveryNodes(4))
            .metadata(Metadata.builder().put(indexMetadata, true))
            .routingTable(RoutingTable.builder(TestShardRoutingRoleStrategies.DEFAULT_ROLE_ONLY).addAsNew(indexMetadata))
            .build();

        final Set<String> desiredNodeIds = Set.of("node-1", "node-2");
        final var initialForcedAllocationDecider = new AllocationDecider() {
            @Override
            public Decision canAllocate(ShardRouting shardRouting, RoutingNode node, RoutingAllocation allocation) {
                // allocation on desired nodes is temporarily not possible
                return desiredNodeIds.contains(node.nodeId()) ? Decision.NO : Decision.YES;
            }
        };

        final var allocation = createRoutingAllocationFrom(clusterState, initialForcedAllocationDecider);
        final var balance = new DesiredBalance(1, Map.of(shardId, new ShardAssignment(desiredNodeIds, 2, 0, 0)));

        reconcile(allocation, balance);

        // only primary is allocated to the fallback node, replica stays unassigned
        assertThat(allocation.routingNodes().node("node-0").size() + allocation.routingNodes().node("node-1").size(), equalTo(0));
        assertThat(allocation.routingNodes().node("node-2").size() + allocation.routingNodes().node("node-3").size(), equalTo(1));
        assertThat(allocation.routingNodes().unassigned().ignored(), hasSize(1));
    }

    public void testForcedInitialAllocation() {

        final var indexMetadata = IndexMetadata.builder("index-1").settings(indexSettings(IndexVersion.current(), 1, 0)).build();
        final var index = indexMetadata.getIndex();
        final var shardId = new ShardId(index, 0);

        final var clusterState = ClusterState.builder(ClusterName.DEFAULT)
            .nodes(discoveryNodes(2))
            .metadata(Metadata.builder().put(indexMetadata, true))
            .routingTable(RoutingTable.builder(TestShardRoutingRoleStrategies.DEFAULT_ROLE_ONLY).addAsNew(indexMetadata))
            .build();

        final var allocationIsNotPossibleOnDesiredNodeDesiredNode = new AllocationDecider() {
            @Override
            public Optional<Set<String>> getForcedInitialShardAllocationToNodes(ShardRouting shardRouting, RoutingAllocation allocation) {
                return Optional.of(Set.of("node-1"));// intentionally different from the desired balance
            }
        };

        final var allocation = createRoutingAllocationFrom(clusterState, allocationIsNotPossibleOnDesiredNodeDesiredNode);
        final var balance = new DesiredBalance(1, Map.of(shardId, new ShardAssignment(Set.of("node-0"), 1, 0, 0)));

        reconcile(allocation, balance);

        assertThat(allocation.routingNodes().node("node-0").size(), equalTo(0));
        assertThat(allocation.routingNodes().node("node-1").size(), equalTo(1));
        assertThat(allocation.routingNodes().unassigned().ignored(), hasSize(0));
    }

    public void testForcedInitialAllocationDoNotFallback() {

        final var indexMetadata = IndexMetadata.builder("index-1").settings(indexSettings(IndexVersion.current(), 1, 0)).build();
        final var index = indexMetadata.getIndex();
        final var shardId = new ShardId(index, 0);

        final var clusterState = ClusterState.builder(ClusterName.DEFAULT)
            .nodes(discoveryNodes(3))
            .metadata(Metadata.builder().put(indexMetadata, true))
            .routingTable(RoutingTable.builder(TestShardRoutingRoleStrategies.DEFAULT_ROLE_ONLY).addAsNew(indexMetadata))
            .build();

        final var initialForcedAllocationDecider = new AllocationDecider() {
            @Override
            public Optional<Set<String>> getForcedInitialShardAllocationToNodes(ShardRouting shardRouting, RoutingAllocation allocation) {
                return Optional.of(Set.of("node-1"));// intentionally different from the desired balance
            }

            @Override
            public Decision canAllocate(ShardRouting shardRouting, RoutingNode node, RoutingAllocation allocation) {
                return Objects.equals(node.nodeId(), "node-2") ? Decision.YES : Decision.NO; // can allocate only on fallback node
            }
        };

        final var allocation = createRoutingAllocationFrom(clusterState, initialForcedAllocationDecider);
        final var balance = new DesiredBalance(1, Map.of(shardId, new ShardAssignment(Set.of("node-0"), 1, 0, 0)));

        reconcile(allocation, balance);

        assertThat(allocation.routingNodes().node("node-0").size(), equalTo(0));
        assertThat(allocation.routingNodes().node("node-1").size(), equalTo(0));
        assertThat(allocation.routingNodes().node("node-2").size(), equalTo(0));
        assertThat(allocation.routingNodes().unassigned().ignored(), hasSize(1));
    }

    public void testRebalanceDoesNotCauseHotSpots() {

        int numberOfNodes = randomIntBetween(5, 9);
        int shardsPerNode = randomIntBetween(1, 15);

        var indexMetadata = IndexMetadata.builder("index-1")
            .settings(indexSettings(IndexVersion.current(), shardsPerNode * numberOfNodes, 0))
            .build();
        final var index = indexMetadata.getIndex();

        final var projectMetadata = ProjectMetadata.builder(Metadata.DEFAULT_PROJECT_ID).put(indexMetadata, true).build();
        var discoveryNodeBuilder = DiscoveryNodes.builder().localNodeId("node-0").masterNodeId("node-0");
        for (int n = 0; n < numberOfNodes; n++) {
            discoveryNodeBuilder.add(newNode("node-" + n));
        }

        var assignments = new HashMap<ShardId, ShardAssignment>();
        var indexRoutingTableBuilder = IndexRoutingTable.builder(index);

        for (int i = 0; i < shardsPerNode * numberOfNodes; i++) {
            var shardId = new ShardId(index, i);

            var desiredNode = i % numberOfNodes;
            var currentNode = randomIntBetween(0, numberOfNodes - 1);

            assignments.put(shardId, new ShardAssignment(Set.of("node-" + desiredNode), 1, 0, 0));
            indexRoutingTableBuilder.addShard(newShardRouting(shardId, "node-" + currentNode, true, STARTED));
        }

        var balance = new DesiredBalance(1, assignments);
        var clusterState = ClusterState.builder(ClusterName.DEFAULT)
            .nodes(discoveryNodeBuilder)
            .metadata(Metadata.builder().put(projectMetadata))
            .routingTable(RoutingTable.builder().add(indexRoutingTableBuilder).build())
            .build();

        var clusterSettings = createBuiltInClusterSettings();
        var deciders = new AllocationDecider[] {
            new ConcurrentRebalanceAllocationDecider(clusterSettings),
            new ThrottlingAllocationDecider(clusterSettings) };

        var reconciler = new DesiredBalanceReconciler(
            clusterSettings,
            new DeterministicTaskQueue().getThreadPool(),
            mock(MeterRegistry.class)
        );

        var totalOutgoingMoves = new HashMap<String, AtomicInteger>();
        for (int i = 0; i < numberOfNodes; i++) {
            var nodeId = "node-" + i;
            if (isReconciled(clusterState.getRoutingNodes().node(nodeId), balance) == false) {
                totalOutgoingMoves.put(nodeId, new AtomicInteger());
            }
        }

        while (true) {

            var allocation = createRoutingAllocationFrom(clusterState, deciders);
            reconciler.reconcile(balance, allocation);

            var initializing = shardsWithState(allocation.routingNodes(), ShardRoutingState.INITIALIZING);
            if (initializing.isEmpty()) {
                break;
            }
            for (ShardRouting shardRouting : initializing) {
                totalOutgoingMoves.get(shardRouting.relocatingNodeId()).incrementAndGet();
                allocation.routingNodes().startShard(shardRouting, allocation.changes(), 0L);
            }

            var summary = totalOutgoingMoves.values().stream().mapToInt(AtomicInteger::get).summaryStatistics();
            // ensure that we do not cause hotspots by round-robin unreconciled source nodes when picking next rebalance
            // (already reconciled nodes are excluded as they are no longer causing new moves)
            assertThat(
                "Reconciling nodes should all have same amount (max 1 delta) of moves: " + totalOutgoingMoves,
                summary.getMax() - summary.getMin(),
                lessThanOrEqualTo(1)
            );

            totalOutgoingMoves.keySet().removeIf(nodeId -> isReconciled(allocation.routingNodes().node(nodeId), balance));
<<<<<<< HEAD
            clusterState = ClusterState.builder(clusterState).routingTable(RoutingTable.of(allocation.routingNodes())).build();
=======
            clusterState = ClusterState.builder(clusterState)
                .routingTable(allocation.globalRoutingTable().rebuild(allocation.routingNodes()))
                .build();
>>>>>>> f3d83d2d
        }
    }

    public void testShouldLogOnTooManyUndesiredAllocations() {

        final int shardCount = 5;

        final var dataNode1Assignments = Maps.<ShardId, ShardAssignment>newMapWithExpectedSize(shardCount);
        final var dataNode2Assignments = Maps.<ShardId, ShardAssignment>newMapWithExpectedSize(shardCount);

        final var metadataBuilder = Metadata.builder();
        final var routingTableBuilder = RoutingTable.builder();
        for (int i = 0; i < shardCount; i++) {
            final var indexMetadata = IndexMetadata.builder("index-" + i).settings(indexSettings(IndexVersion.current(), 1, 0)).build();
            final var index = indexMetadata.getIndex();
            final var shardId = new ShardId(index, 0);
            metadataBuilder.put(indexMetadata, false);
            routingTableBuilder.add(IndexRoutingTable.builder(index).addShard(newShardRouting(shardId, "data-node-1", true, STARTED)));

            dataNode1Assignments.put(shardId, new ShardAssignment(Set.of("data-node-1"), 1, 0, 0));
            dataNode2Assignments.put(shardId, new ShardAssignment(Set.of("data-node-2"), 1, 0, 0));
        }

        final var clusterState = ClusterState.builder(ClusterName.DEFAULT)
            .nodes(DiscoveryNodes.builder().add(newNode("data-node-1")).add(newNode("data-node-2")))
            .metadata(metadataBuilder)
            .routingTable(routingTableBuilder)
            .build();

        var threadPool = mock(ThreadPool.class);
        final var timeInMillisSupplier = new AtomicLong();
        when(threadPool.relativeTimeInMillisSupplier()).thenReturn(timeInMillisSupplier::incrementAndGet);

        var reconciler = new DesiredBalanceReconciler(createBuiltInClusterSettings(), threadPool, mock(MeterRegistry.class));
        final long initialDelayInMillis = TimeValue.timeValueMinutes(5).getMillis();
        timeInMillisSupplier.addAndGet(randomLongBetween(initialDelayInMillis, 2 * initialDelayInMillis));

        var expectedWarningMessage = "[100%] of assigned shards ("
            + shardCount
            + "/"
            + shardCount
            + ") are not on their desired nodes, which exceeds the warn threshold of [10%]";
        assertThatLogger(
            () -> reconciler.reconcile(new DesiredBalance(1, dataNode1Assignments), createRoutingAllocationFrom(clusterState)),
            DesiredBalanceReconciler.class,
            new MockLog.UnseenEventExpectation(
                "Should not log if all shards on desired location",
                DesiredBalanceReconciler.class.getCanonicalName(),
                Level.WARN,
                expectedWarningMessage
            )
        );
        assertThatLogger(
            () -> reconciler.reconcile(new DesiredBalance(1, dataNode2Assignments), createRoutingAllocationFrom(clusterState)),
            DesiredBalanceReconciler.class,
            new MockLog.SeenEventExpectation(
                "Should log first too many shards on undesired locations",
                DesiredBalanceReconciler.class.getCanonicalName(),
                Level.WARN,
                expectedWarningMessage
            )
        );
        assertThatLogger(
            () -> reconciler.reconcile(new DesiredBalance(1, dataNode2Assignments), createRoutingAllocationFrom(clusterState)),
            DesiredBalanceReconciler.class,
            new MockLog.UnseenEventExpectation(
                "Should not log immediate second too many shards on undesired locations",
                DesiredBalanceReconciler.class.getCanonicalName(),
                Level.WARN,
                expectedWarningMessage
            )
        );
    }

    private static void reconcile(RoutingAllocation routingAllocation, DesiredBalance desiredBalance) {
        final var threadPool = mock(ThreadPool.class);
        when(threadPool.relativeTimeInMillisSupplier()).thenReturn(new AtomicLong()::incrementAndGet);
        new DesiredBalanceReconciler(createBuiltInClusterSettings(), threadPool, mock(MeterRegistry.class)).reconcile(
            desiredBalance,
            routingAllocation
        );
    }

    private static boolean isReconciled(RoutingNode node, DesiredBalance balance) {
        for (ShardRouting shardRouting : node) {
            if (balance.assignments().get(shardRouting.shardId()).nodeIds().contains(node.nodeId()) == false) {
                return false;
            }
        }
        return true;
    }

    private static AllocationService createTestAllocationService(
        Consumer<RoutingAllocation> allocationConsumer,
        AllocationDecider... allocationDeciders
    ) {
        return createTestAllocationService(
            allocationConsumer,
            () -> ClusterInfo.EMPTY,
            () -> SnapshotShardSizeInfo.EMPTY,
            allocationDeciders
        );
    }

    private static RoutingAllocation createRoutingAllocationFrom(ClusterState clusterState, AllocationDecider... deciders) {
        return new RoutingAllocation(
            new AllocationDeciders(List.of(deciders)),
            clusterState.mutableRoutingNodes(),
            clusterState,
            ClusterInfo.EMPTY,
            SnapshotShardSizeInfo.EMPTY,
            0L
        );
    }

    private static AllocationService createTestAllocationService(
        Consumer<RoutingAllocation> allocationConsumer,
        ClusterInfoService clusterInfoService,
        SnapshotsInfoService snapshotsInfoService,
        AllocationDecider... allocationDeciders
    ) {
        final var allocationService = new AllocationService(new AllocationDeciders(List.of(allocationDeciders)), new ShardsAllocator() {
            @Override
            public void allocate(RoutingAllocation allocation) {
                allocationConsumer.accept(allocation);
            }

            @Override
            public ShardAllocationDecision decideShardAllocation(ShardRouting shard, RoutingAllocation allocation) {
                throw new AssertionError("should not be called");
            }
        }, clusterInfoService, snapshotsInfoService, TestShardRoutingRoleStrategies.DEFAULT_ROLE_ONLY);
        allocationService.setExistingShardsAllocators(Map.of(GatewayAllocator.ALLOCATOR_NAME, new NoOpExistingShardsAllocator()));
        return allocationService;
    }

    private static class NoOpExistingShardsAllocator implements ExistingShardsAllocator {
        @Override
        public void beforeAllocation(RoutingAllocation allocation) {}

        @Override
        public void afterPrimariesBeforeReplicas(RoutingAllocation allocation, Predicate<ShardRouting> isRelevantShardPredicate) {}

        @Override
        public void allocateUnassigned(
            ShardRouting shardRouting,
            RoutingAllocation allocation,
            UnassignedAllocationHandler unassignedAllocationHandler
        ) {}

        @Override
        public AllocateUnassignedDecision explainUnassignedShardAllocation(
            ShardRouting unassignedShard,
            RoutingAllocation routingAllocation
        ) {
            throw new AssertionError("should not be called");
        }

        @Override
        public void cleanCaches() {}

        @Override
        public void applyStartedShards(List<ShardRouting> startedShards, RoutingAllocation allocation) {}

        @Override
        public void applyFailedShards(List<FailedShard> failedShards, RoutingAllocation allocation) {}

        @Override
        public int getNumberOfInFlightFetches() {
            return 0;
        }
    }

    private static DesiredBalance desiredBalance(ClusterState clusterState, BiPredicate<ShardId, String> isDesiredPredicate) {
        return new DesiredBalance(
            1,
            clusterState.globalRoutingTable()
                .routingTables()
                .values()
                .stream()
                .flatMap(rt -> rt.indicesRouting().values().stream())
                .flatMap(indexRoutingTable -> IntStream.range(0, indexRoutingTable.size()).mapToObj(indexRoutingTable::shard))
                .collect(
                    Collectors.toMap(
                        IndexShardRoutingTable::shardId,
                        indexShardRoutingTable -> clusterState.nodes()
                            .stream()
                            .map(DiscoveryNode::getId)
                            .filter(nodeId -> isDesiredPredicate.test(indexShardRoutingTable.shardId(), nodeId))
                            .collect(Collectors.collectingAndThen(Collectors.toSet(), set -> new ShardAssignment(set, set.size(), 0, 0)))
                    )
                )
        );
    }

    private static DiscoveryNodes discoveryNodes(int nodeCount) {
        final var discoveryNodes = DiscoveryNodes.builder();
        for (var i = 0; i < nodeCount; i++) {
            discoveryNodes.add(newNode("node-" + i, "node-" + i, Set.of(DiscoveryNodeRole.MASTER_ROLE, DiscoveryNodeRole.DATA_ROLE)));
        }
        discoveryNodes.masterNodeId("node-0").localNodeId("node-0");
        return discoveryNodes.build();
    }

    @BeforeClass
    public static void populateCreationDates() {
        creationDates = randomArray(5, 5, Long[]::new, ESTestCase::randomNonNegativeLong);
    }

    // use relatively small set of creation dates so that they will occasionally be equal
    private static Long[] creationDates;

    private static IndexMetadata randomPriorityIndex(String name, int numberOfShards, int numberOfReplicas) {
        return IndexMetadata.builder(name)
            .settings(
                indexSettings(IndexVersion.current(), numberOfShards, numberOfReplicas).put(
                    IndexMetadata.INDEX_PRIORITY_SETTING.getKey(),
                    between(1, 5)
                ).put(IndexMetadata.SETTING_CREATION_DATE, randomFrom(creationDates)).put(IndexMetadata.SETTING_INDEX_UUID, randomUUID())
            )
            .system(randomBoolean())
            .build();
    }

    private static Settings throttleSettings() {
        return Settings.builder()
            .put(CLUSTER_ROUTING_ALLOCATION_NODE_INITIAL_PRIMARIES_RECOVERIES_SETTING.getKey(), 1)
            .put(CLUSTER_ROUTING_ALLOCATION_NODE_CONCURRENT_INCOMING_RECOVERIES_SETTING.getKey(), 1)
            .put(CLUSTER_ROUTING_ALLOCATION_NODE_CONCURRENT_OUTGOING_RECOVERIES_SETTING.getKey(), 1000)
            .build();
    }
}<|MERGE_RESOLUTION|>--- conflicted
+++ resolved
@@ -1269,13 +1269,9 @@
             );
 
             totalOutgoingMoves.keySet().removeIf(nodeId -> isReconciled(allocation.routingNodes().node(nodeId), balance));
-<<<<<<< HEAD
-            clusterState = ClusterState.builder(clusterState).routingTable(RoutingTable.of(allocation.routingNodes())).build();
-=======
             clusterState = ClusterState.builder(clusterState)
                 .routingTable(allocation.globalRoutingTable().rebuild(allocation.routingNodes()))
                 .build();
->>>>>>> f3d83d2d
         }
     }
 
